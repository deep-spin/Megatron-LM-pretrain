--- conflicted
+++ resolved
@@ -231,11 +231,8 @@
         reset_attention_mask=args.reset_attention_mask,
         eod_mask_loss=args.eod_mask_loss,
         create_attention_mask=args.create_attention_mask_in_dataloader,
-<<<<<<< HEAD
+        s3_cache_path = args.s3_cache_path
         multiple_valid_sets=args.multiple_valid_sets
-=======
-        s3_cache_path = args.s3_cache_path
->>>>>>> db7d37b5
     )
 
 
