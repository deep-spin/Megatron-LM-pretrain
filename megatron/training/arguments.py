# Copyright (c) 2024, NVIDIA CORPORATION. All rights reserved.

"""Megatron arguments."""

import argparse
import dataclasses
import json
import logging
import os
import torch
import types

import torch.nn.functional as F

from megatron.core.dist_checkpointing.validation import StrictHandling
from megatron.core.models.retro.utils import (
    get_config_path as get_retro_config_path,
    get_gpt_data_dir as get_retro_data_dir,
)
from megatron.core.transformer import TransformerConfig, MLATransformerConfig
from megatron.training.activations import squared_relu
from megatron.training.utils import update_use_dist_ckpt


def parse_args(extra_args_provider=None, ignore_unknown_args=False):
    """Parse all arguments."""
    parser = argparse.ArgumentParser(description='Megatron-LM Arguments',
                                     allow_abbrev=False)

    # Standard arguments.
    parser = _add_network_size_args(parser)
    parser = _add_regularization_args(parser)
    parser = _add_training_args(parser)
    parser = _add_initialization_args(parser)
    parser = _add_learning_rate_args(parser)
    parser = _add_checkpointing_args(parser)
    parser = _add_mixed_precision_args(parser)
    parser = _add_distributed_args(parser)
    parser = _add_validation_args(parser)
    parser = _add_data_args(parser)
    parser = _add_autoresume_args(parser)
    parser = _add_biencoder_args(parser)
    parser = _add_vision_args(parser)
    parser = _add_moe_args(parser)
    parser = _add_mla_args(parser)
    parser = _add_logging_args(parser)
    parser = _add_straggler_detector_args(parser)
    parser = _add_inference_args(parser)
    parser = _add_transformer_engine_args(parser)
    parser = _add_retro_args(parser)
    parser = _add_experimental_args(parser)
    parser = _add_one_logger_args(parser)
    parser = _add_ft_package_args(parser)
    parser = _add_config_logger_args(parser)

    # Custom arguments.
    if extra_args_provider is not None:
        parser = extra_args_provider(parser)

    # Parse.
    if ignore_unknown_args:
        args, _ = parser.parse_known_args()
    else:
        args = parser.parse_args()

    # Experimental yaml
    if args.yaml_cfg is not None:
        from .yaml_arguments import load_yaml
        assert args.yaml_cfg and not args.use_legacy_models, \
            "Yaml config is not supported with legacy models."
        args = load_yaml(args.yaml_cfg)


    # Args from environment
    args.rank = int(os.getenv('RANK', '0'))
    args.world_size = int(os.getenv("WORLD_SIZE", '1'))

    return args


def load_retro_config(retro_project_dir):
    '''Load Retro's config.json.'''

    # Retro config path.
    retro_config_path = get_retro_config_path(retro_project_dir)
    assert os.path.exists(retro_config_path), \
        "Retro project dir missing config.json."

    # Load retro config.
    with open(retro_config_path) as f:
        retro_config = types.SimpleNamespace(**json.load(f))

    return retro_config


def load_retro_args(args):
    """Load predefined args from Retro config (if applicable).

    When using Retro (or GPT for comparison purposes), data arguments are
    overridden by the saved config.json within the Retro project directory. This
    is to ensure that the data used for pretraining is consistent with the data
    that was preprocessed using the Retro preprocessing pipeline (see
    `tools/retro/preprocess_data.py`).
    """

    # Return if no project directory is specified.
    if args.retro_project_dir is None:
        return

    # Load retro config.
    retro_config = load_retro_config(args.retro_project_dir)

    # Retro data path is relative to project dir (via hard or soft links).
    data_dir = get_retro_data_dir(args.retro_project_dir)
    data_path = list(retro_config.retro_gpt_data_path)
    if len(data_path) % 2 == 0:
        for i in range(len(data_path) - 1, -1, -2):
            data_path[i] = os.path.join(data_dir, data_path[i])
    else:
        assert len(data_path) == 1
        data_path[0] = os.path.join(data_dir, data_path[0])

    # Update args.
    args.data_cache_path = retro_config.retro_gpt_data_cache_path
    args.data_path = data_path if args.data_path is None else args.data_path
    args.eval_interval = retro_config.retro_gpt_eval_interval
    args.eval_iters = retro_config.retro_gpt_eval_iters
    args.global_batch_size = retro_config.retro_gpt_global_batch_size
    args.max_position_embeddings = retro_config.retro_gpt_seq_length
    args.merge_file = os.path.join(
        args.retro_project_dir,
        retro_config.retro_gpt_merge_file,
    ) if retro_config.retro_gpt_merge_file is not None else None
    args.seed = retro_config.retro_gpt_seed
    args.seq_length = retro_config.retro_gpt_seq_length
    args.tokenizer_model = os.path.join(
        args.retro_project_dir,
        retro_config.retro_gpt_tokenizer_model,
    ) if retro_config.retro_gpt_tokenizer_model is not None else None
    args.tokenizer_type = retro_config.retro_gpt_tokenizer_type
    args.train_samples = retro_config.retro_gpt_train_samples
    args.vocab_file = os.path.join(
        args.retro_project_dir,
        retro_config.retro_gpt_vocab_file,
    ) if retro_config.retro_gpt_vocab_file is not None else None

    # Retro-specific args.
    args.retro_block_size = retro_config.retro_block_size
    args.retro_chunk_length = retro_config.retro_gpt_chunk_length
    args.retro_neighbor_dirs = retro_config.retro_neighbor_dirs
    args.retro_split_preprocessing = retro_config.retro_gpt_split
    args.retro_bert_tokenizer_type = retro_config.retro_bert_tokenizer_type
    args.retro_bert_vocab_file = retro_config.retro_bert_vocab_file


def validate_args(args, defaults={}):

    # Temporary
    assert args.non_persistent_ckpt_type in ['global', None], \
        'Currently only global checkpoints are supported'

    # Load saved args from Retro (if applicable).
    load_retro_args(args)

    # Set args.use_dist_ckpt from args.ckpt_format.
    update_use_dist_ckpt(args)

    if args.encoder_tensor_model_parallel_size > 0:
        assert args.encoder_pipeline_model_parallel_size > 0, "encoder_pipeline_model_parallel_size must be defined."
        assert args.num_attention_heads % args.encoder_tensor_model_parallel_size == 0
        assert args.encoder_tensor_model_parallel_size <= args.tensor_model_parallel_size, "We do not support encoders with more TP than the decoder."

    if args.encoder_pipeline_model_parallel_size > 0 and args.encoder_tensor_model_parallel_size == 0:
        args.encoder_tensor_model_parallel_size = args.tensor_model_parallel_size

    encoder_model_size = args.encoder_tensor_model_parallel_size * args.encoder_pipeline_model_parallel_size * args.context_parallel_size
    decoder_model_size = args.tensor_model_parallel_size * args.pipeline_model_parallel_size * args.context_parallel_size
    total_model_size = encoder_model_size + decoder_model_size

    # Total model size.
    assert args.world_size % total_model_size == 0, (
        f"world size ({args.world_size}) is not divisible by total_model_size ({encoder_model_size=} + {decoder_model_size=})"
    )

    # Pipeline model parallel size.
    args.transformer_pipeline_model_parallel_size = (
        args.pipeline_model_parallel_size - 1
        if args.standalone_embedding_stage else
        args.pipeline_model_parallel_size
    )

    args.data_parallel_size = args.world_size // total_model_size

    # Checks.
    if args.rank == 0:
        print('using world size: {}, data-parallel size: {}, '
              'context-parallel size: {}, '
              'tensor-model-parallel size: {}, '
              'encoder-tensor-model-parallel size: {}, '
              'pipeline-model-parallel size: {}, '
              'encoder-pipeline-model-parallel size: {}'.format(
                  args.world_size, args.data_parallel_size,
                  args.context_parallel_size,
                  args.tensor_model_parallel_size,
                  args.encoder_tensor_model_parallel_size,
                  args.pipeline_model_parallel_size,
                  args.encoder_pipeline_model_parallel_size), flush=True)

    # backwards compatibility.
    if args.pipeline_model_parallel_split_rank is not None:
        args.encoder_pipeline_model_parallel_size = args.pipeline_model_parallel_split_rank
        args.pipeline_model_parallel_size -= args.encoder_pipeline_model_parallel_size
        assert args.pipeline_model_parallel_size > 0

    if args.tp_comm_overlap:
        assert args.sequence_parallel == True, 'Tensor parallel communication/GEMM overlap can happen only when sequence parallelism is enabled'

    # Deprecated arguments
    assert args.batch_size is None, '--batch-size argument is no longer ' \
        'valid, use --micro-batch-size instead'
    del args.batch_size
    assert args.warmup is None, '--warmup argument is no longer valid, use ' \
        '--lr-warmup-fraction instead'
    del args.warmup
    assert args.model_parallel_size is None, '--model-parallel-size is no ' \
        'longer valid, use --tensor-model-parallel-size instead'
    del args.model_parallel_size

    if args.checkpoint_activations:
        if args.rank == 0:
            print('--checkpoint-activations is no longer valid, use --recompute-activations, '
                  'or, for more control, --recompute-granularity and --recompute-method.')
        exit()
    del args.checkpoint_activations

    if args.recompute_activations:
        args.recompute_granularity = 'selective'
    del args.recompute_activations

    # Set input defaults.
    for key in defaults:
        # For default to be valid, it should not be provided in the
        # arguments that are passed to the program. We check this by
        # ensuring the arg is set to None.
        if getattr(args, key, None) is not None:
            if args.rank == 0:
                print('WARNING: overriding default arguments for {key}:{v} \
                       with {key}:{v2}'.format(key=key, v=defaults[key],
                                               v2=getattr(args, key)),
                                               flush=True)
        else:
            setattr(args, key, defaults[key])

    if args.data_path is not None and args.split is None:
        legacy_default_split_value = '969, 30, 1'
        if args.rank == 0:
            print('WARNING: Please specify --split when using --data-path. Using legacy default value '
                  f'of "{legacy_default_split_value}"')
        args.split = legacy_default_split_value

    # Batch size.
    assert args.micro_batch_size is not None
    assert args.micro_batch_size > 0
    if args.global_batch_size is None:
        args.global_batch_size = args.micro_batch_size * args.data_parallel_size
        if args.rank == 0:
            print('setting global batch size to {}'.format(
                args.global_batch_size), flush=True)
    assert args.global_batch_size > 0
    if args.num_layers_per_virtual_pipeline_stage is not None:
        if args.overlap_p2p_comm:
            assert args.pipeline_model_parallel_size > 1, \
                'when interleaved schedule is used, pipeline-model-parallel size '\
                'should be greater than 1'
        else:
            assert args.pipeline_model_parallel_size > 2, \
                'when interleaved schedule is used and p2p communication overlap is disabled, '\
                'pipeline-model-parallel size should be greater than 2 to avoid having multiple '\
                'p2p sends and recvs between same 2 ranks per communication batch'
        assert args.num_layers % args.transformer_pipeline_model_parallel_size == 0, \
            'number of layers should be divisible by the pipeline parallel size'
        num_layers_per_pipeline_stage = args.num_layers // args.transformer_pipeline_model_parallel_size
        assert num_layers_per_pipeline_stage % args.num_layers_per_virtual_pipeline_stage == 0, \
            'number of layers per pipeline stage must be divisible number of layers per virtual pipeline stage'
        args.virtual_pipeline_model_parallel_size = num_layers_per_pipeline_stage // \
            args.num_layers_per_virtual_pipeline_stage
    else:
        args.virtual_pipeline_model_parallel_size = None
        # Overlap P2P communication is disabled if not using the interleaved schedule.
        args.overlap_p2p_comm = False
        args.align_param_gather = False
        # Only print warning if PP size > 1.
        if args.rank == 0 and args.pipeline_model_parallel_size > 1:
            print('WARNING: Setting args.overlap_p2p_comm and args.align_param_gather to False '
                  'since non-interleaved schedule does not support overlapping p2p communication '
                  'and aligned param AG')

    if args.overlap_param_gather:
        assert args.use_distributed_optimizer, \
            '--overlap-param-gather only supported with distributed optimizer'
        assert args.overlap_grad_reduce, \
            'Must use --overlap-param-gather with --overlap-grad-reduce'
        assert not args.use_legacy_models, \
            '--overlap-param-gather only supported with MCore models'

    if args.overlap_param_gather_with_optimizer_step:
        assert args.use_distributed_optimizer, \
            '--overlap-param-gather-with-optimizer-step only supported with distributed optimizer'
        assert args.overlap_param_gather, \
            'Must use --overlap-param-gather-with-optimizer-step with --overlap-param-gather'
        assert args.virtual_pipeline_model_parallel_size is not None, \
            '--overlap-param-gather-with-optimizer-step only supported with interleaved pipeline parallelism'
        assert not args.use_dist_ckpt, \
            '--overlap-param-gather-with-optimizer-step not supported with distributed checkpointing yet'

    if args.fp8_param_gather:
        assert args.use_distributed_optimizer, \
            '--fp8-param-gather only supported with distributed optimizer'

    # Parameters dtype.
    args.params_dtype = torch.float
    if args.fp16:
        assert not args.bf16
        args.params_dtype = torch.half
        # Turn off checking for NaNs in loss and grads if using dynamic loss scaling,
        # where NaNs in grads / loss are signal to the loss scaler.
        if not args.loss_scale:
            args.check_for_nan_in_loss_and_grad = False
            if args.rank == 0:
                print('WARNING: Setting args.check_for_nan_in_loss_and_grad to False since '
                      'dynamic loss scaling is being used')
    if args.bf16:
        assert not args.fp16
        args.params_dtype = torch.bfloat16
        # bfloat16 requires gradient accumulation and all-reduce to
        # be done in fp32.
        if not args.accumulate_allreduce_grads_in_fp32:
            args.accumulate_allreduce_grads_in_fp32 = True
            if args.rank == 0:
                print('accumulate and all-reduce gradients in fp32 for '
                      'bfloat16 data type.', flush=True)

    if args.rank == 0:
        print('using {} for parameters ...'.format(args.params_dtype),
              flush=True)

    if args.dataloader_type is None:
        args.dataloader_type = 'single'

    # data
    assert args.num_dataset_builder_threads > 0

    # Consumed tokens.
    args.consumed_train_samples = 0
    args.skipped_train_samples = 0
    args.consumed_valid_samples = 0

    # Support for variable sequence lengths across batches/microbatches.
    # set it if the dataloader supports generation of variable sequence lengths
    # across batches/microbatches. Due to additional communication overhead
    # during pipeline parallelism, it should not be set if sequence length
    # is constant during training.
    args.variable_seq_lengths = False

    # Iteration-based training.
    if args.train_iters:
        # If we use iteration-based training, make sure the
        # sample-based options are off.
        assert args.train_samples is None, \
            'expected iteration-based training'
        assert args.lr_decay_samples is None, \
            'expected iteration-based learning rate decay'
        assert args.lr_warmup_samples == 0, \
            'expected iteration-based learning rate warmup'
        assert args.rampup_batch_size is None, \
            'expected no batch-size rampup for iteration-based training'
        if args.lr_warmup_fraction is not None:
            assert args.lr_warmup_iters == 0, \
                'can only specify one of lr-warmup-fraction and lr-warmup-iters'

    # Sample-based training.
    if args.train_samples:
        # If we use sample-based training, make sure the
        # iteration-based options are off.
        assert args.train_iters is None, \
            'expected sample-based training'
        assert args.lr_decay_iters is None, \
            'expected sample-based learning rate decay'
        assert args.lr_warmup_iters == 0, \
            'expected sample-based learnig rate warmup'
        if args.lr_warmup_fraction is not None:
            assert args.lr_warmup_samples == 0, \
                'can only specify one of lr-warmup-fraction ' \
                'and lr-warmup-samples'

    if args.num_layers is not None:
        assert args.encoder_num_layers is None, \
            'cannot have both num-layers and encoder-num-layers specified'
        args.encoder_num_layers = args.num_layers
    else:
        assert args.encoder_num_layers is not None, \
            'either num-layers or encoder-num-layers should be specified'
        args.num_layers = args.encoder_num_layers

    # Check required arguments.
    required_args = ['num_layers', 'hidden_size', 'num_attention_heads',
                     'max_position_embeddings']
    for req_arg in required_args:
        _check_arg_is_not_none(args, req_arg)

    # Checks.
    if args.ffn_hidden_size is None:
        if args.swiglu:
            # reduce the dimnesion for MLP since projections happens on
            # two linear layers. this keeps the number of paramters in
            # the same ballpark as the counterpart with 4*h size
            # we keep it a multiple of 64, which means the actual tensor size
            # will be a multiple of 64 / tp_size
            args.ffn_hidden_size = int((4 * args.hidden_size * 2 / 3) / 64) * 64
        else:
            args.ffn_hidden_size = 4 * args.hidden_size

    if args.kv_channels is None:
        assert args.hidden_size % args.num_attention_heads == 0
        args.kv_channels = args.hidden_size // args.num_attention_heads

    if args.seq_length is not None and args.context_parallel_size > 1:
        assert args.seq_length % (args.context_parallel_size * 2) == 0, \
            'seq-length should be a multiple of 2 * context-parallel-size ' \
            'if context-parallel-size > 1.'

    if args.seq_length is not None:
        assert args.encoder_seq_length is None
        args.encoder_seq_length = args.seq_length
    else:
        assert args.encoder_seq_length is not None
        args.seq_length = args.encoder_seq_length

    if args.seq_length is not None:
        assert args.max_position_embeddings >= args.seq_length
    if args.decoder_seq_length is not None:
        assert args.max_position_embeddings >= args.decoder_seq_length
    if args.lr is not None:
        assert args.min_lr <= args.lr
    if args.save is not None:
        assert args.save_interval is not None
    # Mixed precision checks.
    if args.fp16_lm_cross_entropy:
        assert args.fp16, 'lm cross entropy in fp16 only support in fp16 mode.'
    if args.fp32_residual_connection:
        assert args.fp16 or args.bf16, \
            'residual connection in fp32 only supported when using fp16 or bf16.'

    if args.moe_grouped_gemm:
        assert args.bf16, 'Currently GroupedGEMM for MoE only supports bf16 dtype.'
        dc = torch.cuda.get_device_capability()
        assert dc[0] >= 8, "Unsupported compute capability for GroupedGEMM kernels."

    if args.weight_decay_incr_style == 'constant':
        assert args.start_weight_decay is None
        assert args.end_weight_decay is None
        args.start_weight_decay = args.weight_decay
        args.end_weight_decay = args.weight_decay
    else:
        assert args.start_weight_decay is not None
        assert args.end_weight_decay is not None

    TORCH_MAJOR = int(torch.__version__.split('.')[0])
    TORCH_MINOR = int(torch.__version__.split('.')[1])
    # Persistent fused layer norm.
    if TORCH_MAJOR < 1 or (TORCH_MAJOR == 1 and TORCH_MINOR < 11):
        args.no_persist_layer_norm = True
        if args.rank == 0:
            print('Persistent fused layer norm kernel is supported from '
                  'pytorch v1.11 (nvidia pytorch container paired with v1.11). '
                  'Defaulting to no_persist_layer_norm=True')

    # Activation recomputing.
    if args.distribute_saved_activations:
        assert args.tensor_model_parallel_size > 1, 'can distribute ' \
            'recomputed activations only across tensor model ' \
            'parallel groups'
        assert args.recompute_granularity == 'full', \
            'distributed recompute activations is only '\
            'application to full recompute granularity'
        assert args.recompute_method is not None, \
            'for distributed recompute activations to work you '\
            'need to use a recompute method '
        assert (TORCH_MAJOR, TORCH_MINOR) >= (1, 10), \
            'distributed recompute activations are supported for pytorch ' \
            'v1.10 and above (Nvidia Pytorch container >= 21.07). Current ' \
            'pytorch version is v%s.%s.' % (TORCH_MAJOR, TORCH_MINOR)

    if args.recompute_granularity == 'selective':
        assert args.recompute_method is None, \
            'recompute method is not yet supported for ' \
            'selective recomputing granularity'

    # disable sequence parallelism when tp=1
    # to avoid change in numerics when
    # sequence_parallelism is enabled.
    if args.tensor_model_parallel_size == 1:
        args.sequence_parallel = False

    # disable async_tensor_model_parallel_allreduce when
    # model parallel memory optimization is enabled
    if args.sequence_parallel:
        args.async_tensor_model_parallel_allreduce = False

    if os.environ.get('CUDA_DEVICE_MAX_CONNECTIONS') != "1":
        if args.sequence_parallel:
            raise RuntimeError(
                "Using sequence parallelism requires setting the environment variable "
                "CUDA_DEVICE_MAX_CONNECTIONS to 1")
        if args.async_tensor_model_parallel_allreduce:
            raise RuntimeError(
                "Using async gradient all reduce requires setting the environment "
                "variable CUDA_DEVICE_MAX_CONNECTIONS to 1")

    # Disable bias gelu fusion if we are disabling bias altogether
    if not args.add_bias_linear:
        args.bias_gelu_fusion = False

    # Retro checks.
    if args.retro_add_retriever:

        # Train samples should be auto-loaded.
        assert args.train_samples is not None, \
            "args.train_samples should be auto-loaded from the retro config."

        # Sequence parallelism unsupported.
        assert not args.sequence_parallel, \
            "retro currently does not support sequence parallelism."

        # Pipeline parallelism unsupported.
        assert args.pipeline_model_parallel_size == 1, \
            "retro currently does not support pipeline parallelism."

    if args.decoupled_lr is not None or args.decoupled_min_lr is not None:
        assert not args.use_legacy_models, \
            '--decoupled-lr and --decoupled-min-lr is not supported in legacy models.'

    # Legacy RoPE arguments
    if args.use_rotary_position_embeddings:
        args.position_embedding_type = 'rope'
    if args.rotary_interleaved and args.apply_rope_fusion:
        raise RuntimeError('--rotary-interleaved does not work with rope_fusion.')
    if args.rotary_interleaved and args.use_legacy_models:
        raise RuntimeError('--rotary-interleaved is not supported in legacy models.')

    # Would just need to add 'NoPE' as a position_embedding_type to support this, but for now
    # don't allow it to keep things simple
    if not args.add_position_embedding and args.position_embedding_type != 'rope':
        raise RuntimeError('--no-position-embedding is deprecated, use --position-embedding-type')

    # MoE Spec check
    if args.num_experts == 0:
        args.num_experts = None
    if args.num_experts is not None:
        assert args.spec is None, "Model Spec must be None when using MoEs"

    # Context parallel
    if args.context_parallel_size > 1:
        assert not args.use_legacy_models, "Context parallelism is not supported in legacy models."

    # Expert parallelism check
    if args.expert_model_parallel_size  > 1:
        assert args.num_experts is not None, "num_experts must be non None to use expert model parallelism"
        assert args.num_experts % args.expert_model_parallel_size == 0, \
            "Number of experts should be a multiple of expert model parallel_size."
        assert not args.fp16, \
            "Expert parallelism is not supported with fp16 training."

    # Distributed checkpointing checks
    if args.use_dist_ckpt and args.use_legacy_models:
        raise RuntimeError('--use-dist-ckpt is not supported in legacy models.')

    # Data blend checks
    assert args.mock_data + \
           bool(args.data_path) + \
           any([args.train_data_path, args.valid_data_path, args.test_data_path]) \
           <= 1, "A single data source must be provided in training mode, else None"

    if args.use_tp_pp_dp_mapping:
        assert args.context_parallel_size * args.expert_model_parallel_size <= 1, \
            "context_parallel and expert_model_parallel can't be used with tp-pp-dp mapping."

    # Deterministic mode
    if args.deterministic_mode:
        assert not args.use_flash_attn, "Flash attention can not be used in deterministic mode."
        assert not args.cross_entropy_loss_fusion, "Cross Entropy Fusion is currently not deterministic."

        all_reduce_choices = ["Tree", "Ring", "CollnetDirect", "CollnetChain", "^NVLS"]
        assert os.getenv("NCCL_ALGO", -1) != -1 and os.getenv("NCCL_ALGO") in all_reduce_choices, \
            f"NCCL_ALGO must be one of {all_reduce_choices}."

        torch.use_deterministic_algorithms(True)

    # Update the printed args to reflect that `apply_query_key_layer_scaling` also controls `attention_softmax_in_fp32`
    if args.apply_query_key_layer_scaling:
        args.attention_softmax_in_fp32 = True

    # Checkpointing
    if args.ckpt_fully_parallel_save_deprecated and args.rank == 0:
        print('--ckpt-fully-parallel-save flag is deprecated and has no effect.'
              ' Use --no-ckpt-fully-parallel-save to disable parallel save.')
    if (
        args.use_dist_ckpt
        and not args.ckpt_fully_parallel_save
        and args.use_distributed_optimizer
        and args.rank == 0
    ):
        print('Warning: With non-parallel ckpt save and DistributedOptimizer,'
              ' it will be impossible to resume training with different parallelism.'
              ' Consider removing flag --no-ckpt-fully-parallel-save.')
    if args.use_dist_ckpt_deprecated and args.rank == 0:
        print('--use-dist-ckpt is deprecated and has no effect.'
              ' Use --ckpt-format to select the checkpoint format.')
    if args.dist_ckpt_format_deprecated and args.rank == 0:
        print('--dist-ckpt-format is deprecated and has no effect.'
              ' Use --ckpt-format to select the checkpoint format.')

    # MoE upcycling check
    if args.moe_use_upcycling:
        assert args.save is not None, "When using upcycling, the --save option must be specified."
        if not args.no_load_optim:
            args.no_load_optim = True
            print('Warning: disabling --no-load-optim for upcycling.')
        if not args.no_load_rng:
            args.no_load_rng = True
            print('Warning: disabling --no-load-rng for upcycling.')

    # Print arguments.
    _print_args("arguments", args)

    return args


def _print_args(title, args):
    """Print arguments."""
    if args.rank == 0:
        print(f'------------------------ {title} ------------------------',
              flush=True)
        str_list = []
        for arg in vars(args):
            dots = '.' * (48 - len(arg))
            str_list.append('  {} {} {}'.format(arg, dots, getattr(args, arg)))
        for arg in sorted(str_list, key=lambda x: x.lower()):
            print(arg, flush=True)
        print(f'-------------------- end of {title} ---------------------',
              flush=True)


def _check_arg_is_not_none(args, arg):
    assert getattr(args, arg) is not None, '{} argument is None'.format(arg)


def core_transformer_config_from_args(args, config_class=None):
    
    # Config class.
    config_class = config_class or TransformerConfig

    if args.multi_latent_attention:
        config_class = MLATransformerConfig

    # Translate args to core transformer configuration
    kw_args = {}
    for f in dataclasses.fields(config_class):
        if hasattr(args, f.name):
            kw_args[f.name] = getattr(args, f.name)
    kw_args['persist_layer_norm'] = not args.no_persist_layer_norm
    kw_args['layernorm_zero_centered_gamma'] = args.apply_layernorm_1p
    kw_args['layernorm_epsilon'] = args.norm_epsilon
    kw_args['deallocate_pipeline_outputs'] = True
    kw_args['pipeline_dtype'] = args.params_dtype
    kw_args['batch_p2p_comm'] = not args.overlap_p2p_comm
    kw_args['num_moe_experts'] = args.num_experts
    kw_args['rotary_interleaved'] = args.rotary_interleaved
    kw_args['first_pipeline_num_layers']= args.decoder_first_pipeline_num_layers
    kw_args['last_pipeline_num_layers']= args.decoder_last_pipeline_num_layers
    if args.swiglu:
        kw_args['activation_func'] = F.silu
        kw_args['gated_linear_unit'] = True
        kw_args['bias_activation_fusion'] = args.bias_swiglu_fusion
    else:
        kw_args['bias_activation_fusion'] = args.bias_gelu_fusion
    if args.squared_relu:
        assert not args.swiglu
        kw_args['activation_func'] = squared_relu
    if args.init_method_xavier_uniform:
        kw_args['init_method'] = torch.nn.init.xavier_uniform_
        kw_args['scaled_init_method'] = torch.nn.init.xavier_uniform_
    if args.group_query_attention:
        kw_args['num_query_groups'] = args.num_query_groups
    else:
        kw_args['num_query_groups'] = None
    kw_args['config_logger_dir'] = args.config_logger_dir

    # Return config.
    return config_class(**kw_args)


def _add_transformer_engine_args(parser):
    group = parser.add_argument_group(title='Transformer-Engine')

    group.add_argument('--fp8-format', default=None,
                       choices=['e4m3', 'hybrid'],
                       help='Which fp8 format scheme to use for FP8 tensors in the forward and backward pass',
                       dest='fp8')
    group.add_argument('--fp8-margin', type=int, default=0,
                       help='Scaling margin for fp8',
                       dest='fp8_margin')
    group.add_argument('--fp8-interval', type=int, default=1,
                       help='DEPRECATED. This flag is ignored. Scaling update interval for fp8',
                       dest='fp8_interval')
    group.add_argument('--fp8-amax-history-len', type=int, default=1,
                       help='Number of steps for which amax history is recorded per tensor',
                       dest='fp8_amax_history_len')
    group.add_argument('--fp8-amax-compute-algo', default='most_recent',
                       choices=['most_recent', 'max'],
                       help='Algorithm for computing amax from history',
                       dest='fp8_amax_compute_algo')
    group.add_argument('--no-fp8-wgrad', action='store_false',
                       help='Execute wgrad in higher precision even for FP8 runs',
                       dest='fp8_wgrad')
    group.add_argument('--transformer-impl', default='transformer_engine',
                       choices=['local', 'transformer_engine'],
                       help='Which Transformer implementation to use.')
    group.add_argument('--fp8-param-gather', action='store_true',
                       help='Keep the compute param in fp8 (do not use any other intermediate '
                            'dtype) and perform the param all-gather in fp8.')

    return parser

def _add_inference_args(parser):
    group = parser.add_argument_group(title='inference')

    group.add_argument('--inference-batch-times-seqlen-threshold',
                       type=int, default=512,
                       help='During inference, if batch-size times '
                       'sequence-length is smaller than this threshold '
                       'then we will not use pipelining, otherwise we will.')
    group.add_argument('--max-tokens-to-oom',
                       type=int, default=12000,
                       help='Maximum number of tokens during inference'
                       'tokens here is # in prompt + # to generate'
                       'Allows us to throw an error before OOM crashes server')
    group.add_argument('--output-bert-embeddings', action='store_true',
                       help='Output Bert embeddings (via mean pooling) from '
                       'model, rather than its binary head output or entire '
                       'hidden batch.')
    group.add_argument('--bert-embedder-type', default="megatron",
                       choices=["megatron", "huggingface"],
                       help='Select either Megatron or Huggingface as the '
                       'Bert embedder.')

    return parser


def _add_retro_args(parser):
    group = parser.add_argument_group(title='retro')

    group.add_argument('--retro-project-dir', default=None,
                       help='Retro project directory, which contains the '
                       'preprocessed data for pretraining. This directory '
                       'is built during preprocessing (see '
                       'tools/retro/README.md), and contains subdirectories '
                       'for the chunk database and pretraining neighbors.')
    group.add_argument('--retro-add-retriever',
                       action='store_true', default=False,
                       help='Add a retriever to the transformer, for use in '
                       'pretraining a Retro model.')
    group.add_argument('--retro-cyclic-train-iters', type=int, default=None,
                       help='Set number of training iterations for cyclic '
                       'Retro training.')
    group.add_argument('--retro-encoder-layers', type=int, default=2,
                       help='Number of layers to use for the retrieval '
                       'encoder.')
    group.add_argument('--retro-encoder-hidden-dropout',
                       type=float, default=0.1, help='Hidden dropout for '
                       'retrieval encoder.')
    group.add_argument('--retro-encoder-attention-dropout',
                       type=float, default=0.1, help='Attention dropout for '
                       'retrieval encoder.')
    group.add_argument("--retro-num-neighbors", type=int, default=2,
                       help='Number of neighbors to retrieve during '
                       'pretraining.')
    group.add_argument("--retro-num-retrieved-chunks", type=int, default=2,
                       help='Number of chunks to retrieve from the retrieval '
                       'database.')
    group.add_argument("--retro-attention-gate", type=float, default=1,
                       help="Gated cross attention.")
    group.add_argument("--retro-no-verify-neighbor-count", action="store_false",
                       dest="retro_verify_neighbor_count",
                       help="Skip verifying that len(GPT dataset) == len(saved "
                       "neighbors).")

    # Enforce argument naming convention.
    for action in group._group_actions:
        prefix = action.dest.split("_")[0]
        assert prefix == "retro", \
            "Retro args must be prefixed with '--retro-*', for consistent " \
            "styling. Please fix '%s'." % ", ".join(action.option_strings)

    return parser


def _add_network_size_args(parser):
    group = parser.add_argument_group(title='network size')

    group.add_argument('--num-layers', type=int, default=None,
                       help='Number of transformer layers.')
    group.add_argument('--encoder-num-layers', type=int, default=None,
                       help='Number of encoder transformer layers.')
    group.add_argument('--decoder-num-layers', type=int, default=None,
                       help='Number of decoder transformer layers.')
    group.add_argument('--hidden-size', type=int, default=None,
                       help='Tansformer hidden size.')
    group.add_argument('--ffn-hidden-size', type=int, default=None,
                       help='Transformer Feed-Forward Network hidden size. '
                       'This is set to 4*hidden-size if not provided')
    group.add_argument('--num-attention-heads', type=int, default=None,
                       help='Number of transformer attention heads.')
    group.add_argument('--kv-channels', type=int, default=None,
                       help='Projection weights dimension in multi-head '
                       'attention. This is set to '
                       '   args.hidden_size // args.num_attention_heads '
                       'if not provided.')
    group.add_argument('--group-query-attention', action='store_true',
                          help='Use group-query attention.')
    group.add_argument('--num-query-groups', type=int, default=1)

    group.add_argument('--max-position-embeddings', type=int, default=None,
                       help='Maximum number of position embeddings to use. '
                       'This is the size of position embedding.')
    group.add_argument('--position-embedding-type', type=str, default='learned_absolute',
                       choices=['learned_absolute', 'rope', 'none'],
                       help='Position embedding type.')
    group.add_argument('--use-rotary-position-embeddings', action='store_true',
                       help='Use rotary positional embeddings or not. '
                       'Deprecated: use --position-embedding-type')
    group.add_argument('--rotary-base', type=int, default=10000,
                       help='Base to use for rotary positional embeddings, default 10000')
    group.add_argument('--rotary-percent', type=float, default=1.0,
                       help='Percent of rotary dimension to use, default 100%%')
    group.add_argument('--rotary-interleaved', action='store_true',
                          help='Use interleaved rotary embedding.')
    group.add_argument('--rotary-seq-len-interpolation-factor', type=int, default=None,
                       help='Sequence length interpolation factor for rotary embeddings.')
    group.add_argument('--use-rope-scaling', action='store_true',
                       help='Apply rope scaling as used in llama3.1')
    group.add_argument('--no-position-embedding',
                       action='store_false',
                       help='Disable position embedding. Deprecated: use --position-embedding-type',
                       dest='add_position_embedding')
    group.add_argument('--make-vocab-size-divisible-by', type=int, default=128,
                       help='Pad the vocab size to be divisible by this value.'
                       'This is added for computational efficieny reasons.')
    group.add_argument('--normalization', default='LayerNorm',
                       choices=['LayerNorm', 'RMSNorm'],
                       help='Which normalization technique to use.')
    group.add_argument('--norm-epsilon', type=float, default=1e-5,
                       help='Epsilon for layer norm and RMS norm.')
    group.add_argument('--apply-layernorm-1p', action='store_true',
                       help='Adjust LayerNorm weights such that they are centered '
                       'around zero. This improves numerical stability.')
    group.add_argument('--apply-residual-connection-post-layernorm',
                       action='store_true',
                       help='If set, use original BERT residula connection '
                       'ordering.')
    group.add_argument('--openai-gelu', action='store_true',
                       help='Use OpenAIs GeLU implementation. This option'
                       'should not be used unless for backward compatibility'
                       'reasons.')
    group.add_argument('--squared-relu', action='store_true',
                       help='Use squared relu activation instead of default gelu')
    group.add_argument('--swiglu', action='store_true',
                       help='Use gated linear units and SiLU activation instead of default gelu')
    group.add_argument('--onnx-safe', type=bool, required=False,
                       help='Use workarounds for known problems with '
                       'Torch ONNX exporter')
    group.add_argument('--bert-no-binary-head', action='store_false',
                       help='Disable BERT binary head.',
                       dest='bert_binary_head')
    group.add_argument('--untie-embeddings-and-output-weights', action='store_true',
                       help='Untie embeddings and output weights.')
    group.add_argument('--multi-latent-attention', action='store_true',
                       help='Use multi-latent attention for model.')
    return parser


def _add_straggler_detector_args(parser):
    group = parser.add_argument_group(title='straggler')
    group.add_argument('--log-straggler', action='store_true',
                       help='If set, tracks and logs straggler per GPU.')
    group.add_argument('--disable-straggler-on-startup', action='store_true',
                       help='If set, StragglerDetector is disabled on startup.')
    group.add_argument('--straggler-ctrlr-port', type=int, default=65535,
                       help='Port number to toggle StragglerDetector on/off at runtime')
    group.add_argument('--straggler-minmax-count', type=int, default=1,
                       help='Number of ranks to report with high/low estimated throughput')
    return parser


def _add_one_logger_args(parser):
    group = parser.add_argument_group(title='one logger')
    group.add_argument('--no-one-logger', action='store_false',
                       help='If set, disable using one_logger to track E2E metrics'
                       'Note that one_logger is an internal tool and not '
                       'available externally. For installation, please go to '
                       'https://confluence.nvidia.com/display/MLWFO/Package+Repositories'
                       'for more details',
                       dest='enable_one_logger')
    group.add_argument('--one-logger-project', type=str, default='megatron-lm',
                       help='The one-logger project name. Will ignore if '
                       '--no-one-logger is set')
    group.add_argument('--one-logger-run-name', type=str, default=None,
                       help='The one-logger run name displayed. Will ignore if '
                       '--no-one-logger is set')
    group.add_argument('--one-logger-async', action='store_true',
                       help='If set, forces one_logger to use async mode.')
    group.add_argument('--app-tag-run-name', type=str, default=None,
                       help='Jobs belonging to same training run, suppose to '
                       'have the same name. It will be used to track progress of '
                       'a training done over multiple different jobs')
    group.add_argument('--app-tag-run-version', type=str, default='0.0.0',
                       help='The version of the training of which current job is '
                       'part of. It will be used to track the changes in the '
                       'application side which might change the performance '
                       'baseline')
    return parser


def _add_ft_package_args(parser):
    group = parser.add_argument_group(title='ft_package')
    group.add_argument('--enable-ft-package', action='store_true',
                       help='If set, Fault Tolerance package is enabled. '
                       'Note: This feature is for Nvidia internal use only.')
    return parser


def _add_config_logger_args(parser):
    group = parser.add_argument_group(title='config logger')
    group.add_argument('--config-logger-dir', type=str, default='',
                       help='If set, will dump all configs to --config-logger-dir',
                       dest='config_logger_dir')
    return parser


def _add_logging_args(parser):
    group = parser.add_argument_group(title='logging')

    group.add_argument('--log-params-norm', action='store_true',
                       help='If set, calculate and log parameters norm.')
    group.add_argument('--log-num-zeros-in-grad', action='store_true',
                       help='If set, calculate and log the number of zeros in gradient.')
    group.add_argument('--log-throughput', action='store_true',
                       help='If set, calculate and log throughput per GPU.')
    group.add_argument('--log-progress', action='store_true',
                       help='If set, log progress (in terms of number of processed tokens and '
                       'number of floating-point operations) to progress.txt file in checkpoint '
                       'directory.')
    group.add_argument('--timing-log-level', type=int,
                       default=0, choices=range(0,3),
                       help='Granularity level to measure and report timing. '
                       '   0: report only iteration time and make sure timing '
                       '      does not introduce extra overhead.'
                       '   1: report timing for operations that are executed '
                       '      very limited times (basically once) during '
                       '      each iteration (such as gradient all-reduce) '
                       '   2: report timing for operations that migh be '
                       '      executed numerous times during each iteration. '
                       'Note that setting the level to 1 or 2 might '
                       'cause increase in iteration time.')
    group.add_argument('--no-barrier-with-level-1-timing', action='store_false',
                       help='If not set, use barrier with level 1 time '
                       'measurements. Note that this is up to the user '
                       'to make sure calling barrier with their timers '
                       'will not result in hangs. This can happen if for '
                       'example the user adds a level 1 timer that is not '
                       'called by all ranks.',
                       dest='barrier_with_L1_time')
    group.add_argument('--timing-log-option', type=str, default='minmax',
                       choices=['max', 'minmax', 'all'],
                       help='Options for logging timing:'
                       '  max: report the max timing across all ranks'
                       '  minmax: report min and max timings across all ranks'
                       '  all: report timings of all ranks.')
    group.add_argument('--tensorboard-log-interval', type=int, default=1,
                       help='Report to tensorboard interval.')
    group.add_argument('--tensorboard-queue-size', type=int, default=1000,
                       help='Size of the tensorboard queue for pending events '
                       'and summaries before one of the ‘add’ calls forces a '
                       'flush to disk.')
    group.add_argument('--log-timers-to-tensorboard', action='store_true',
                       help='If set, write timers to tensorboard.')
    group.add_argument('--no-log-loss-scale-to-tensorboard',
                       action='store_false',
                       help='Disable loss-scale logging to tensorboard.',
                       dest='log_loss_scale_to_tensorboard')
    group.add_argument('--log-validation-ppl-to-tensorboard',
                       action='store_true',
                       help='If set, write validation perplexity to '
                       'tensorboard.')
    group.add_argument('--log-memory-to-tensorboard',
                       action='store_true',
                       help='Enable memory logging to tensorboard.')
    group.add_argument('--log-world-size-to-tensorboard',
                       action='store_true',
                       help='Enable world size logging to tensorboard.')
    group.add_argument('--wandb-project', type=str, default='',
                       help='The wandb project name. Ignore wandb by default.')
    group.add_argument('--wandb-exp-name', type=str, default='',
                       help='The wandb experiment name.')
    group.add_argument('--wandb-save-dir', type=str, default='',
                       help='Path to save the wandb results locally.')
    group.add_argument('--logging-level', type=int, default=None,
                       help='Set default logging level')
    return parser


def _add_regularization_args(parser):
    group = parser.add_argument_group(title='regularization')

    group.add_argument('--attention-dropout', type=float, default=0.1,
                       help='Post attention dropout probability.')
    group.add_argument('--hidden-dropout', type=float, default=0.1,
                       help='Dropout probability for hidden state transformer.')
    group.add_argument('--weight-decay', type=float, default=0.01,
                       help='Weight decay coefficient for L2 regularization.')
    group.add_argument('--start-weight-decay', type=float,
                       help='Initial weight decay coefficient for L2 regularization.')
    group.add_argument('--end-weight-decay', type=float,
                       help='End of run weight decay coefficient for L2 regularization.')
    group.add_argument('--weight-decay-incr-style', type=str, default='constant',
                       choices=['constant', 'linear', 'cosine'],
                       help='Weight decay increment function.')
    group.add_argument('--clip-grad', type=float, default=1.0,
                       help='Gradient clipping based on global L2 norm.')
    group.add_argument('--adam-beta1', type=float, default=0.9,
                       help='First coefficient for computing running averages '
                       'of gradient and its square')
    group.add_argument('--adam-beta2', type=float, default=0.999,
                       help='Second coefficient for computing running averages '
                       'of gradient and its square')
    group.add_argument('--adam-eps', type=float, default=1e-08,
                       help='Term added to the denominator to improve'
                       'numerical stability')
    group.add_argument('--sgd-momentum', type=float, default=0.9,
                       help='Momentum factor for sgd')
    return parser


def _add_training_args(parser):
    group = parser.add_argument_group(title='training')

    group.add_argument('--micro-batch-size', type=int, default=None,
                       help='Batch size per model instance (local batch size). '
                       'Global batch size is local batch size times data '
                       'parallel size times number of micro batches.')
    group.add_argument('--batch-size', type=int, default=None,
                       help='Old batch size parameter, do not use. '
                       'Use --micro-batch-size instead')
    group.add_argument('--global-batch-size', type=int, default=None,
                       help='Training batch size. If set, it should be a '
                       'multiple of micro-batch-size times data-parallel-size. '
                       'If this value is None, then '
                       'use micro-batch-size * data-parallel-size as the '
                       'global batch size. This choice will result in 1 for '
                       'number of micro-batches.')
    group.add_argument('--rampup-batch-size', nargs='*', default=None,
                       help='Batch size ramp up with the following values:'
                       '  --rampup-batch-size <start batch size> '
                       '                      <batch size incerement> '
                       '                      <ramp-up samples> '
                       'For example:'
                       '   --rampup-batch-size 16 8 300000 \ '
                       '   --global-batch-size 1024'
                       'will start with global batch size 16 and over '
                       ' (1024 - 16) / 8 = 126 intervals will increase'
                       'the batch size linearly to 1024. In each interval'
                       'we will use approximately 300000 / 126 = 2380 samples.')
    group.add_argument('--decrease-batch-size-if-needed', action='store_true', default=False,
                       help='If set, decrease batch size if microbatch_size * dp_size'
                       'does not divide batch_size. Useful for KSO (Keep Soldiering On)'
                       'to continue making progress if number of healthy GPUs (and'
                       'corresponding dp_size) does not support current batch_size.'
                       'Old batch_size will be restored if training is re-started with'
                       'dp_size that divides batch_size // microbatch_size.')
    group.add_argument('--recompute-activations', action='store_true',
                       help='recompute activation to allow for training '
                       'with larger models, sequences, and batch sizes.')
    group.add_argument('--recompute-granularity', type=str, default=None,
                       choices=['full', 'selective'],
                       help='Checkpoint activations to allow for training '
                       'with larger models, sequences, and batch sizes. '
                       'It is supported at two granularities 1) full: '
                       'whole transformer layer is recomputed, '
                       '2) selective: core attention part of the transformer '
                       'layer is recomputed.')
    group.add_argument('--no-check-for-nan-in-loss-and-grad', action='store_false',
                       help='Check for NaNs in loss and grad',
                       dest='check_for_nan_in_loss_and_grad')
    group.add_argument('--distribute-saved-activations',
                       action='store_true',
                       help='If set, distribute recomputed activations '
                       'across model parallel group.')
    group.add_argument('--recompute-method', type=str, default=None,
                       choices=['uniform', 'block'],
                       help='1) uniform: uniformly divide the total number of '
                       'Transformer layers and recompute the input activation of '
                       'each divided chunk at specified granularity, '
                       '2) recompute the input activations of only a set number of '
                       'individual Transformer layers per pipeline stage and do the '
                       'rest without any recomputing at specified granularity'
                       'default) do not apply activations recompute to any layers')
    group.add_argument('--recompute-num-layers', type=int, default=None,
                       help='1) uniform: the number of Transformer layers in each '
                       'uniformly divided recompute unit, '
                       '2) block: the number of individual Transformer layers '
                       'to recompute within each pipeline stage.')
    group.add_argument('--no-clone-scatter-output-in-embedding', action='store_false',
                       help='If not set, clone the output of the scatter in embedding layer to GC original tensor.',
                       dest='clone_scatter_output_in_embedding')
    group.add_argument('--profile', action='store_true',
                       help='Enable nsys profiling. When using this option, nsys '
                       'options should be specified in commandline. An example '
                       'nsys commandline is `nsys profile -s none -t nvtx,cuda '
                       '-o <path/to/output_file> --force-overwrite true '
                       '--capture-range=cudaProfilerApi '
                       '--capture-range-end=stop`.')
    group.add_argument('--profile-step-start', type=int, default=10,
                       help='Global step to start profiling.')
    group.add_argument('--profile-step-end', type=int, default=12,
                       help='Global step to stop profiling.')
    group.add_argument('--use-pytorch-profiler', action='store_true',
                       help='Use the built-in pytorch profiler. '
                       'Useful if you wish to view profiles in tensorboard.',
                       dest='use_pytorch_profiler')
    group.add_argument('--profile-ranks', nargs='+', type=int, default=[0],
                       help='Global ranks to profile.')
    group.add_argument('--tp-comm-overlap', action='store_true', help='Enables the '
                       ' overlap of Tensor parallel communication and GEMM kernels.')
    group.add_argument('--tp-comm-overlap-cfg', type=str, default=None,
                       help='Config file when tp_comm_overlap is enabled.')
    group.add_argument('--disable-tp-comm-overlap-ag', action='store_false',
                       help=('Disables the All-Gather overlap with GEMM by '
                             'pipelining the GEMM and All-Gather.'),
                       dest='tp_comm_overlap_ag')
    group.add_argument('--disable-tp-comm-overlap-rs', action='store_false',
                       help=('Disables the Reduce-Scatter overlap with GEMM by '
                             'pipelining the GEMM and Reduce-Scatter.'),
                       dest='tp_comm_overlap_rs')
    group.add_argument('--tp-comm-overlap-rs-dgrad', action='store_true',
                       help = 'Enables the Reduce-Scatter overlap with dgrad GEMM.',
                       dest='tp_comm_overlap_rs_dgrad')
    group.add_argument('--disable-tp-comm-bulk-dgrad', action='store_false',
                       help='Disables the All-Gather overlap with bprop activation gradient GEMM.',
                       dest='tp_comm_bulk_dgrad')
    group.add_argument('--disable-tp-comm-bulk-wgrad', action='store_false',
                       help='Disables the Reduce-Scatter overlap with bprop weight gradient GEMM.',
                       dest='tp_comm_bulk_wgrad')
    group.add_argument('--tp-comm-bootstrap-backend', default='nccl', type=str,
                       choices=['nccl', 'mpi', 'gloo'],
                       help='Set the bootstrapping backend of Tensor parallel communications.')
    group.add_argument('--use-cpu-initialization', action='store_true',
                       default=None,
                       help='If set, initialize weights on the CPU. This eliminates init differences based on tensor parallelism.')
    group.add_argument('--empty-unused-memory-level', default=0, type=int,
                       choices=[0, 1, 2],
                       help='Call torch.cuda.empty_cache() each iteration '
                       '(training and eval), to reduce fragmentation.'
                       '0=off, 1=moderate, 2=aggressive.')
    group.add_argument('--deterministic-mode', action='store_true',
                       help='Choose code that has deterministic execution. This usually '
                       'means slower execution, but is good for debugging and testing.')
    group.add_argument('--check-weight-hash-across-dp-replicas-interval', type=int, default=None,
                       help='Interval to check weight hashes are same across DP replicas. If not specified, weight hashes not checked.')
    group.add_argument('--calculate-per-token-loss', action='store_true',
                       help=('Scale cross entropy loss by the number of non-padded tokens in the '
                             'global batch, versus the default behavior of assuming all tokens are non-padded.'))
    group.add_argument('--train-sync-interval', type=int, default=None,
                       help='Training CPU-GPU synchronization interval, to ensure that CPU is not running too far ahead of GPU.')

    # deprecated
    group.add_argument('--checkpoint-activations', action='store_true',
                       help='Checkpoint activation to allow for training '
                       'with larger models, sequences, and batch sizes.')
    group.add_argument('--train-iters', type=int, default=None,
                       help='Total number of iterations to train over all '
                       'training runs. Note that either train-iters or '
                       'train-samples should be provided.')
    group.add_argument('--train-samples', type=int, default=None,
                       help='Total number of samples to train over all '
                       'training runs. Note that either train-iters or '
                       'train-samples should be provided.')
    group.add_argument('--log-interval', type=int, default=100,
                       help='Report loss and timing interval.')
    group.add_argument('--exit-interval', type=int, default=None,
                       help='Exit the program after the iteration is divisible '
                       'by this value.')
    group.add_argument('--exit-duration-in-mins', type=int, default=None,
                       help='Exit the program after this many minutes.')
    group.add_argument('--exit-signal-handler', action='store_true',
                       help='Dynamically save the checkpoint and shutdown the '
                       'training if SIGTERM is received')
    group.add_argument('--tensorboard-dir', type=str, default=None,
                       help='Write TensorBoard logs to this directory.')
    group.add_argument('--no-masked-softmax-fusion',
                       action='store_false',
                       help='Disable fusion of query_key_value scaling, '
                       'masking, and softmax.',
                       dest='masked_softmax_fusion')
    group.add_argument('--no-bias-gelu-fusion', action='store_false',
                       help='Disable bias and gelu fusion.',
                       dest='bias_gelu_fusion')
    group.add_argument('--no-bias-swiglu-fusion', action='store_false',
                       help='Disable bias and swiglu fusion, the fusion is '
                       'available only when using megatron-core.',
                       dest='bias_swiglu_fusion')
    group.add_argument('--no-bias-dropout-fusion', action='store_false',
                       help='Disable bias and dropout fusion.',
                       dest='bias_dropout_fusion')
    group.add_argument('--no-rope-fusion', action='store_false',
                       help='Disable rope fusion, the fusion is available '
                       'only when using megatron-core.',
                       dest='apply_rope_fusion')
    group.add_argument('--cross-entropy-loss-fusion', action='store_true',
                       help='Enabled fusion of cross entropy loss calculation.',
                       dest='cross_entropy_loss_fusion')
    group.add_argument('--use-flash-attn', action='store_true',
                       help='use FlashAttention implementation of attention. '
                       'https://arxiv.org/abs/2205.14135')
    group.add_argument('--disable-bias-linear', action='store_false',
                       help='Disable bias in the linear layers',
                       dest='add_bias_linear')
    group.add_argument('--add-qkv-bias', action='store_true',
                       help='Enable bias only in the QKV linear layers',
                       dest='add_qkv_bias')
    group.add_argument('--optimizer', type=str, default='adam',
                       choices=['adam', 'sgd'],
                       help='Optimizer function')
    group.add_argument('--dataloader-type', type=str, default=None,
                       choices=['single', 'cyclic', 'external'],
                       help='Single pass vs multiple pass data loader')
    group.add_argument('--no-async-tensor-model-parallel-allreduce',
                       action='store_false',
                       help='DEPRECATED. This flag is ignored.',
                       dest='async_tensor_model_parallel_allreduce')
    group.add_argument('--no-persist-layer-norm', action='store_true',
                       help='Disable using persistent fused layer norm kernel. '
                       'This kernel supports only a set of hidden sizes. Please '
                       'check persist_ln_hidden_sizes if your hidden '
                       'size is supported.')
    group.add_argument('--sequence-parallel', action='store_true',
                       help='Enable sequence parallel optimization.')
    group.add_argument('--no-gradient-accumulation-fusion',
                       action='store_false',
                       help='Disable fusing gradient accumulation to weight '
                       'gradient computation of linear layers',
                       dest='gradient_accumulation_fusion')
    group.add_argument('--use-mcore-models', action='store_true',
                       dest='deprecated_use_mcore_models',
                       help='DEPRECATED. Use the implementation from megatron core.'
                       'Now ignored and mcore models are the default, use '
                       '--use-legacy-models to not use core models.')
    group.add_argument('--use-legacy-models', action='store_true',
                       help='Use the legacy Megatron models, not Megatron-Core models.')
    group.add_argument('--manual-gc', action='store_true',
                       help='Disable the threshold-based default garbage '
                       'collector and trigger the garbage collection manually. '
                       'Manual garbage collection helps to align the timing of '
                       'the collection across ranks which mitigates the impact '
                       'of CPU-associated jitters. When the manual gc is enabled, '
                       'garbage collection is performed only at the start and the '
                       'end of the validation routine by default.')
    group.add_argument('--manual-gc-interval', type=int, default=0,
                       help='Training step interval to trigger manual garbage '
                       'collection. When the value is set to 0, garbage '
                       'collection is not triggered between training steps.')
    group.add_argument('--no-manual-gc-eval', action='store_false',
                       help='When using manual garbage collection, disable '
                       'garbage collection at the start and the end of each '
                       'evaluation run.', dest='manual_gc_eval')
    group.add_argument('--disable-tp-comm-split-ag', action='store_false',
                       help='Disables the All-Gather overlap with fprop GEMM.',
                       dest='tp_comm_split_ag')
    group.add_argument('--disable-tp-comm-split-rs', action='store_false',
                       help='Disables the Reduce-Scatter overlap with fprop GEMM.',
                       dest='tp_comm_split_rs')

    return parser


def _add_initialization_args(parser):
    group = parser.add_argument_group(title='initialization')

    group.add_argument('--seed', type=int, default=1234,
                       help='Random seed used for python, numpy, '
                       'pytorch, and cuda.')
    group.add_argument('--data-parallel-random-init', action='store_true',
                       help='Enable random initialization of params '
                       'across data parallel ranks')
    group.add_argument('--init-method-std', type=float, default=0.02,
                       help='Standard deviation of the zero mean normal '
                       'distribution used for weight initialization.')
    group.add_argument('--init-method-xavier-uniform', action='store_true',
                       help='Enable Xavier uniform parameter initialization')

    return parser


def _add_learning_rate_args(parser):
    group = parser.add_argument_group(title='learning rate')

    group.add_argument('--lr', type=float, default=None,
                       help='Initial learning rate. Depending on decay style '
                       'and initial warmup, the learning rate at each '
                       'iteration would be different.')
    group.add_argument('--lr-decay-style', type=str, default='linear',
                       choices=['constant', 'linear', 'cosine', 'inverse-square-root', 'WSD'],
                       help='Learning rate decay function.')
    group.add_argument('--annealing', action='store_true',)
    group.add_argument('--lr-wsd-decay-style', type=str, default='exponential',
                       choices=['exponential', 'linear', 'cosine'],
                       help='Decay style for the annealing phase of WSD'),
    group.add_argument('--lr-decay-iters', type=int, default=None,
                       help='number of iterations to decay learning rate over,'
                       ' If None defaults to `--train-iters`')
    group.add_argument('--lr-decay-samples', type=int, default=None,
                       help='number of samples to decay learning rate over,'
                       ' If None defaults to `--train-samples`')
    group.add_argument('--lr-wsd-decay-samples', type=int, default=None,
                       help='number of samples for the annealing phase in the wsd schedule')
    group.add_argument('--lr-wsd-decay-iters', type=int, default=None,
                       help='number of iterations for the annealing phase in the wsd schedule')
    group.add_argument('--lr-warmup-fraction', type=float, default=None,
                       help='fraction of lr-warmup-(iters/samples) to use '
                       'for warmup (as a float)')
    group.add_argument('--lr-warmup-iters', type=int, default=0,
                       help='number of iterations to linearly warmup '
                       'learning rate over.')
    group.add_argument('--lr-warmup-samples', type=int, default=0,
                       help='number of samples to linearly warmup '
                       'learning rate over.')
    group.add_argument('--lr-warmup-init', type=float, default=0.0,
                       help='Initial value for learning rate warmup. The '
                       'scheduler starts warmup from this value.')
    group.add_argument('--warmup', type=int, default=None,
                       help='Old lr warmup argument, do not use. Use one of the'
                       '--lr-warmup-* arguments above')
    group.add_argument('--min-lr', type=float, default=0.0,
                       help='Minimum value for learning rate. The scheduler'
                       'clip values below this threshold.')
    group.add_argument('--override-opt_param-scheduler', action='store_true',
                       help='Reset the values of the scheduler (learning rate,'
                       'warmup iterations, minimum learning rate, maximum '
                       'number of iterations, and decay style from input '
                       'arguments and ignore values from checkpoints. Note'
                       'that all the above values will be reset.')
    group.add_argument('--use-checkpoint-opt_param-scheduler', action='store_true',
                       help='Use checkpoint to set the values of the scheduler '
                       '(learning rate, warmup iterations, minimum learning '
                       'rate, maximum number of iterations, and decay style '
                       'from checkpoint and ignore input arguments.')
    group.add_argument('--decoupled-lr', type=float, default=None,
                       help='Separate learning rate for the input and output layer')
    group.add_argument('--decoupled-min-lr', type=float, default=None,
                       help='Minimum value for learning rate for the input and output layer. The scheduler'
                       'clip values below this threshold')

    return parser


def _add_checkpointing_args(parser):
    group = parser.add_argument_group(title='checkpointing')

    group.add_argument('--save', type=str, default=None,
                       help='Output directory to save checkpoints to.')
    group.add_argument('--save-interval', '--persistent-save-interval', type=int, default=None,
                       help='Number of iterations between persistent checkpoint saves.')
    group.add_argument('--no-save-optim', action='store_true', default=None,
                       help='Do not save current optimizer.')
    group.add_argument('--no-save-rng', action='store_true', default=None,
                       help='Do not save current rng state.')
    group.add_argument('--load', type=str, default=None,
                       help='Directory containing a model checkpoint.')
    group.add_argument('--no-load-optim', action='store_true', default=None,
                       help='Do not load optimizer when loading checkpoint.')
    group.add_argument('--no-load-rng', action='store_true', default=None,
                       help='Do not load rng state when loading checkpoint.')
    group.add_argument('--non-persistent-save-interval', type=int, default=None,
                       help='Number of iterations between non-persistent saves.')
    group.add_argument('--non-persistent-ckpt-type', type=str, default=None,
                       choices=['global', 'local', 'in_memory', None],
                       help='Type of non-persistent model checkpoints. '
                           '"global" - Saved as a standard checkpoint (e.g., on Lustre) with old checkpoints being removed. '
                           '"local" - [TBD] Each rank saves a portion of the checkpoint locally (e.g., on SSD/ramdisk). '
                           '"in_memory" - [TBD] A special kind of local checkpoint that avoids serialization. '
                           'None - No non-persistent checkpointing (default option).')
    group.add_argument('--non-persistent-global-ckpt-dir', type=str, default=None,
                       help='Directory containing global non-persistent model checkpoints.')
    group.add_argument('--non-persistent-local-ckpt-dir', type=str, default=None,
                       help='Directory containing local non-persistent model checkpoints.')
    group.add_argument('--non-persistent-local-ckpt-algo', type=str, default='fully_parallel',
                       choices=['fully_parallel', 'atomic'],
                       help='Algorithm for local non-persistent checkpointing.')
    group.add_argument('--finetune', action='store_true',
                       help='Load model for finetuning. Do not load optimizer '
                       'or rng state from checkpoint and set iteration to 0. '
                       'Assumed when loading a release checkpoint.')
    group.add_argument('--pretrained-checkpoint', type=str, default=None,
                       help='Directory containing a pretrained model checkpoint for finetuning.')
    group.add_argument('--ckpt-step', type=int, default=None,
                       help='Checkpoint step to load model from.')
    group.add_argument('--no-initialization', action='store_false',
                       help='Do not perform initialization when building model, '
                       'can reduce startup time when definitely loading from a '
                       'checkpoint',
                       dest='perform_initialization')
    group.add_argument('--use-checkpoint-args', action='store_true',
                       help='Override any command line arguments with arguments '
                       'from the checkpoint')
    group.add_argument('--exit-on-missing-checkpoint', action='store_true',
                       help="If '--load' is set, but checkpoint is not found "
                       "(e.g., path typo), then exit instead of random "
                       "initialization.")
    group.add_argument('--use-dist-ckpt', action='store_true',
                       dest='use_dist_ckpt_deprecated',
                       help='Deprecated: see --ckpt-format.')
    group.add_argument('--auto-detect-ckpt-format', action='store_true',
                       help='Determine if the checkpoint format is in legacy or distributed format.'
                            ' If False, expects distributed checkpoint iff args.ckpt_format != "torch".'
                            ' Might slow down loading a bit (double rank0 ckpt load).')
    group.add_argument('--dist-ckpt-format',
                       dest='dist_ckpt_format_deprecated',
                       help='Deprecated: see --ckpt-format.')
    group.add_argument('--ckpt-format', default='torch_dist',
                       choices=['torch', 'torch_dist', 'zarr'],
                       help='Checkpoint format to use.')
    group.add_argument('--ckpt-convert-format', default=None,
                       choices=['torch', 'torch_dist', 'zarr'],
                       help='Checkpoint format for conversion.')
    group.add_argument('--ckpt-convert-save', default=None,
                       help='Save directory for converted checkpoint.')
    group.add_argument('--ckpt-convert-update-legacy-dist-opt-format', action='store_true',
                       help='When loading a checkpoint, update the legacy format '
                       'for the distributed optimizer, which previously used a '
                       'merged param/grad buffer and a different bucket mapping. '
                       'The legacy format was deprecated on Feb 13, 2024.')
    group.add_argument('--ckpt-fully-parallel-save', action='store_true',
                       dest='ckpt_fully_parallel_save_deprecated',
                       help='Deprecated: see --no-ckpt-fully-parallel-save.')
    group.add_argument('--no-ckpt-fully-parallel-save', action='store_false',
                       dest='ckpt_fully_parallel_save',
                       help='Disable applying full save parallelization across DP for'
                            ' distributed checkpoints. Depending on ckpt format'
                            ' might decrease the number of files in the checkpoint.'
                            ' Makes DistributedOptimizer checkpoint non-reshardable.')
    group.add_argument('--async-save', action='store_true', default=None,
                       help='Apply async checkpointing save. Currently works only with'
                            '`torch_dist` distributed checkpoint format.')
    group.add_argument('--ckpt-fully-parallel-load', action='store_true',
                       help='Apply full load parallelization across DP for'
                            ' distributed checkpoints.')
    group.add_argument('--ckpt-assume-constant-structure', action='store_true',
                       help='If the model and optimizer state dict structure is'
                            'constant throughout a *single training job*, it allows for'
                            'different checkpointing performance optimizations.')
    group.add_argument('--dist-ckpt-strictness', type=str, default='assume_ok_unexpected',
                       choices=[e.value for e in StrictHandling],
                       help='Determine handling of key mismatch during checkpoint load.'
                            ' Check StrictHandling docs for flags meaning.'
                            ' NOTE: This flag controls only distributed checkpoint'
                            ' load from storage, not loading state dict into the model.')
    return parser


def _add_mixed_precision_args(parser):
    group = parser.add_argument_group(title='mixed precision')

    group.add_argument('--fp16', action='store_true',
                       help='Run model in fp16 mode.')
    group.add_argument('--bf16', action='store_true',
                       help='Run model in bfloat16 mode.')
    group.add_argument('--loss-scale', type=float, default=None,
                       help='Static loss scaling, positive power of 2 '
                       'values can improve fp16 convergence. If None, dynamic'
                       'loss scaling is used.')
    group.add_argument('--initial-loss-scale', type=float, default=2**32,
                       help='Initial loss-scale for dynamic loss scaling.')
    group.add_argument('--min-loss-scale', type=float, default=1.0,
                       help='Minimum loss scale for dynamic loss scaling.')
    group.add_argument('--loss-scale-window', type=float, default=1000,
                       help='Window over which to raise/lower dynamic scale.')
    group.add_argument('--hysteresis', type=int, default=2,
                       help='hysteresis for dynamic loss scaling')
    group.add_argument('--fp32-residual-connection', action='store_true',
                       help='Move residual connections to fp32.')
    group.add_argument('--apply-query-key-layer-scaling', action='store_true',
                       help='Scale Q * K^T by 1 / layer-number. '
                       'Useful for fp16 training. Also sets `attention_softmax_in_fp32` to True.')
    group.add_argument('--attention-softmax-in-fp32', action='store_true',
                       help='Run attention masking and softmax in fp32.')
    group.add_argument('--accumulate-allreduce-grads-in-fp32',
                       action='store_true',
                       help='Gradient accumulation and all-reduce in fp32.')
    group.add_argument('--fp16-lm-cross-entropy', action='store_true',
                       help='Move the cross entropy unreduced loss calculation'
                       'for lm head to fp16.')

    return parser


def _add_distributed_args(parser):
    group = parser.add_argument_group(title='distributed')

    group.add_argument('--tensor-model-parallel-size', type=int, default=1,
                       help='Degree of tensor model parallelism.')
    group.add_argument('--encoder-tensor-model-parallel-size', type=int, default=0,
                       help='Degree of tensor model parallelism for the encoder.')
    group.add_argument('--pipeline-model-parallel-size', type=int, default=1,
                       help='Degree of pipeline model parallelism.')
    group.add_argument('--encoder-pipeline-model-parallel-size', type=int, default=0,
                       help=('Degree of pipeline model parallelism in the encoder. This is '
                             'independent of the amount of pipeline in the decoder.'))
    group.add_argument('--pipeline-model-parallel-split-rank',
                       type=int, default=None,
                       help=('Rank where encoder and decoder should be split. '
                             'Deprecated; use --encoder-pipeline-model-parallel-size instead.'))
    group.add_argument('--decoder-first-pipeline-num-layers',
                       type=int, default=None,
                       help=('The number of transformer layers on the first pipeline stage of the decoder. '
                       'Default None is even split of transformer layers across all pipeline stages'))
    group.add_argument('--decoder-last-pipeline-num-layers',
                       type=int, default=None,
                       help=('The number of transformer layers on the last pipeline stage of the decoder. '
                       'Default None is even split of transformer layers across all pipeline stages'))
    group.add_argument('--model-parallel-size', type=int, default=None,
                       help='Old model parallel argument, do not use. Use '
                       '--tensor-model-parallel-size instead.')
    group.add_argument('--num-layers-per-virtual-pipeline-stage', type=int, default=None,
                       help='Number of layers per virtual pipeline stage')
    group.add_argument('--no-overlap-p2p-communication', action='store_false',
                       help='overlap pipeline parallel communication with forward and backward chunks',
                       dest='overlap_p2p_comm')
    group.add_argument('--distributed-backend', default='nccl',
                       choices=['nccl', 'gloo'],
                       help='Which backend to use for distributed training.')
    group.add_argument('--distributed-timeout-minutes', type=int, default=10,
                       help='Timeout minutes for torch.distributed.')
    group.add_argument('--overlap-grad-reduce', action='store_true',
                       default=False, help='If set, overlap DDP grad reduce.')
    group.add_argument('--defer-embedding-wgrad-compute', action='store_true',
                       default=False, help='If set, defers the vocabulary projection linear layer weight'
                       'gradient compute to pipeline flush.', dest='defer_embedding_wgrad_compute')
    group.add_argument('--wgrad-deferral-limit', type=int, default=0, help='Number of micro-batches for which'
                       'weight gradient computation of vocabulary projection is deferred, defaults to 0 which'
                       'means all the micro-batches are deferred. Invalid if `defer-embedding-wgrad-compute`'
                       'is not set')
    group.add_argument('--no-align-grad-reduce', action='store_false',
                       help='If not set, all PP stages will launch gradient reduces simultaneously. '
                       'Otherwise, each PP stage will independently launch as needed.',
                       dest='align_grad_reduce')
    group.add_argument('--ddp-bucket-size', type=int, default=None,
                       help='Bucket size for data-parallel communication')
    group.add_argument('--ddp-average-in-collective', action='store_true',
                       default=False, help='If set, average directly in data-parallel communication collective.')
    group.add_argument('--overlap-param-gather', action='store_true',
                       default=False, help='If set, overlap param all-gather in distributed optimizer.')
    group.add_argument('--overlap-param-gather-with-optimizer-step', action='store_true',
                       default=False, help='If set, overlap param all-gather of first bucket with optimizer step.')
    group.add_argument('--no-align-param-gather', action='store_false',
                       help='If not set, all PP stages will launch param all-gathers simultaneously. '
                       'Otherwise, each PP stage will independently launch as needed.',
                       dest='align_param_gather')
    group.add_argument('--no-scatter-gather-tensors-in-pipeline', action='store_false',
                       help='If not set, use scatter/gather to optimize communication of tensors in pipeline.',
                       dest='scatter_gather_tensors_in_pipeline')
    group.add_argument('--use-ring-exchange-p2p', action='store_true',
                       default=False, help='If set, use custom-built ring exchange '
                       'for p2p communications. Note that this option will require '
                       'a custom built image that support ring-exchange p2p.')
    group.add_argument('--local-rank', type=int, default=int(os.getenv('LOCAL_RANK', '0')),
                       help='local rank passed from distributed launcher.')
    group.add_argument('--lazy-mpu-init', type=bool, required=False,
                       help='If set to True, initialize_megatron() '
                       'skips DDP initialization and returns function to '
                       'complete it instead.Also turns on '
                       '--use-cpu-initialization flag. This is for '
                       'external DDP manager.' )
    group.add_argument('--standalone-embedding-stage', action='store_true',
                       default=False, help='If set, *input* embedding layer '
                       'is placed on its own pipeline stage, without any '
                       'transformer layers. (For T5, this flag currently only '
                       'affects the encoder embedding.)')
    group.add_argument('--use-distributed-optimizer', action='store_true',
                       help='Use distributed optimizer.')
    group.add_argument('--context-parallel-size', type=int, default=1,
                       help='Degree of context parallelism.')
    group.add_argument('--nccl-communicator-config-path', type=str, default=None,
                       help='Path to the yaml file with NCCL communicator '
                       'configurations. The number of min/max thread groups and thread '
                       'group cluster size of each communicator can be configured by '
                       'setting `min_ctas`, `max_ctas`, and `cga_cluster_size`.')
    group.add_argument('--use-tp-pp-dp-mapping', action='store_true', default=False,
                        help='If set, distributed ranks initialize order is changed '
                        'from tp-dp-pp to tp-pp-dp. Make sure EP and CP aren\'t used '
                        'with this option enabled')
    return parser


def _add_validation_args(parser):
    group = parser.add_argument_group(title='validation')

    group.add_argument('--eval-iters', type=int, default=100,
                       help='Number of iterations to run for evaluation'
                       'validation/test for.')
    group.add_argument('--eval-interval', type=int, default=1000,
                       help='Interval between running evaluation on '
                       'validation set.')
    group.add_argument("--test-mode", action="store_true", help='Run all real-time test alongside the experiment.')
    group.add_argument('--skip-train', action='store_true',
                       default=False, help='If set, bypass the training loop, '
                       'optionally do evaluation for validation/test, and exit.')

    return parser


def _add_data_args(parser):
    group = parser.add_argument_group(title='data and dataloader')

    group.add_argument('--data-path', nargs='*', default=None,
                       help='The weight and prefix list for a set of train, validation, and test'
                       'datasets which split according to --split. The accepted formats are: '
                       '(1) a single prefix, '
                       '(2) a list of weight prefix pairs e.g. weight1 prefix1 weight2 prefix2, '
                       '(3) a list of prefixes e.g. prefix1 prefix2. '
                       'For (3), weights are inferred from the lengths of the contributing datasets. '
                       'This argument is exclusive to the other independent --*-data-path arguments.')
    group.add_argument('--renormalize-blend-weights', action='store_true',
                       help='Renormalize the blend weights to account for the mid-level dataset '
                       'oversampling done to ensure fulfillment of the requested number of '
                       'samples. Use this option if prompted. Defaults to False for backward '
                       'comparability in the data sample order.')
    group.add_argument('--split', type=str, default=None,
                       help='Comma-separated list of proportions for training,'
                       ' validation, and test split. For example the split '
                       '`90,5,5` will use 90%% of data for training, 5%% for '
                       'validation and 5%% for test.')
    group.add_argument('--train-data-path', nargs='*', default=None,
                       help='The weight and prefix list for an independent train dataset. '
                       'Follows the same pattern rules as --data-path.')
    group.add_argument('--valid-data-path', nargs='*', default=None,
                       help='The weight and prefix list for an independent validation dataset. '
                       'Follows the same pattern rules as --data-path.')
    group.add_argument('--multiple-valid-sets', action='store_true',
                       help='multiple separated validation steps')  
    group.add_argument('--test-data-path', nargs='*', default=None,
                       help='The weight and prefix list for an independent test dataset. '
                       'Follows the same pattern rules as --data-path.')
    group.add_argument('--data-cache-path', default=None,
                       help='Path to a directory to hold cached index files.')
    group.add_argument('--no-mmap-bin-files', action='store_false',
                       help='Disable mmap-ing of .bin files.',
                       dest='mmap_bin_files')
    group.add_argument('--mock-data', action='store_true',
                       help='Skip data loading and validation and opt for artificial '
                       'generation of mock data when an implementation is available.')
    group.add_argument('--vocab-size', type=int, default=None,
                       help='Size of vocab before EOD or padding.')
    group.add_argument('--vocab-file', type=str, default=None,
                       help='Path to the vocab file.')
    group.add_argument('--merge-file', type=str, default=None,
                       help='Path to the BPE merge file.')
    group.add_argument('--vocab-extra-ids', type=int, default=0,
                       help='Number of additional vocabulary tokens. '
                            'They are used for span masking in the T5 model')
    group.add_argument('--seq-length', type=int, default=None,
                       help='Maximum sequence length to process.')
    group.add_argument('--encoder-seq-length', type=int, default=None,
                       help='Maximum encoder sequence length to process.'
                       'This should be exclusive of --seq-length')
    group.add_argument('--decoder-seq-length', type=int, default=None,
                       help="Maximum decoder sequence length to process.")
    group.add_argument('--retriever-seq-length', type=int, default=256,
                       help='Maximum sequence length for the biencoder model '
                       'for retriever')
    group.add_argument('--sample-rate', type=float, default=1.0,
                       help='sample rate for training data. Supposed to be 0 '
                            ' < sample_rate < 1')
    group.add_argument('--mask-prob', type=float, default=0.15,
                       help='Probability of replacing a token with mask.')
    group.add_argument('--short-seq-prob', type=float, default=0.1,
                       help='Probability of producing a short sequence.')
    group.add_argument('--num-workers', type=int, default=2,
                       help="Dataloader number of workers.")
    group.add_argument('--tokenizer-type', type=str,
                       default=None,
                       choices=['BertWordPieceLowerCase',
                                'BertWordPieceCase',
                                'GPT2BPETokenizer',
                                'SentencePieceTokenizer',
                                'GPTSentencePieceTokenizer',
                                'HuggingFaceTokenizer',
                                'Llama2Tokenizer',
<<<<<<< HEAD
                                'Llama3Tokenizer',
                                'MistralTokenizer',
                                'NullTokenizer',
                                'PretrainedFromHF'],
                       help='What type of tokenizer to use.')
    group.add_argument('--tokenizer-model', type=str, default=None,
                       help='Sentencepiece tokenizer model.')
    group.add_argument('--tokenizer-name-or-path', type=str, default=None,
                          help='Pretrained tokenizer name or path')
=======
                                'TikTokenizer',
                                'NullTokenizer'],
                       help='What type of tokenizer to use.')
    group.add_argument('--tokenizer-model', type=str, default=None,
                       help='Sentencepiece tokenizer model.')
    group.add_argument('--tiktoken-pattern', type=str, default=None,
                       help='Which tiktoken pattern to use. Options: [v1, v2]')
    group.add_argument('--tiktoken-num-special-tokens', type=int, default=1000,
                       help='Number of special tokens in tiktoken tokenizer')
    group.add_argument('--tiktoken-special-tokens', type=str, nargs='+', default=None,
                       help='List of tiktoken special tokens, needs to have ["<unk>", "<s>", "</s>"]')
>>>>>>> db7d37b5
    group.add_argument('--reset-position-ids', action='store_true',
                       help='Reset posistion ids after end-of-document token.')
    group.add_argument('--reset-attention-mask', action='store_true',
                       help='Reset self attention maske after '
                       'end-of-document token.')
    group.add_argument('--eod-mask-loss', action='store_true',
                       help='Mask loss for the end of document tokens.')
    group.add_argument('--no-create-attention-mask-in-dataloader', action='store_false',
                       help='If set, do not create attention_masks in dataloader.',
                       dest='create_attention_mask_in_dataloader')
    group.add_argument('--num-dataset-builder-threads', type=int, default=1,
                       help='Number of parallel threads per rank for dataset builder')
    group.add_argument('--s3-cache-path', type=str, default=None,
                       help='Path to cache index files when using s3 dataloader')
    return parser


def _add_autoresume_args(parser):
    group = parser.add_argument_group(title='autoresume')

    group.add_argument('--adlr-autoresume', action='store_true',
                       help='Enable autoresume on adlr cluster.')
    group.add_argument('--adlr-autoresume-interval', type=int, default=1000,
                       help='Intervals over which check for autoresume'
                       'termination signal')

    return parser


def _add_biencoder_args(parser):
    group = parser.add_argument_group(title='biencoder')

    # network size
    group.add_argument('--ict-head-size', type=int, default=None,
                       help='Size of block embeddings to be used in ICT and '
                        'REALM (paper default: 128)')
    group.add_argument('--biencoder-projection-dim', type=int, default=0,
                       help='Size of projection head used in biencoder (paper'
                        ' default: 128)')
    group.add_argument('--biencoder-shared-query-context-model', action='store_true',
                        help='Whether to share the parameters of the query '
                        'and context models or not')

    # checkpointing
    group.add_argument('--ict-load', type=str, default=None,
                       help='Directory containing an ICTBertModel checkpoint')
    group.add_argument('--bert-load', type=str, default=None,
                       help='Directory containing an BertModel checkpoint '
                       '(needed to start ICT and REALM)')

    # data
    group.add_argument('--titles-data-path', type=str, default=None,
                       help='Path to titles dataset used for ICT')
    group.add_argument('--query-in-block-prob', type=float, default=0.1,
                       help='Probability of keeping query in block for '
                       'ICT dataset')
    group.add_argument('--use-one-sent-docs', action='store_true',
                       help='Whether to use one sentence documents in ICT')
    group.add_argument('--evidence-data-path', type=str, default=None,
                       help='Path to Wikipedia Evidence frm DPR paper')

    # training
    group.add_argument('--retriever-report-topk-accuracies', nargs='+', type=int,
                        default=[], help="Which top-k accuracies to report "
                        "(e.g. '1 5 20')")
    group.add_argument('--retriever-score-scaling', action='store_true',
                       help='Whether to scale retriever scores by inverse '
                        'square root of hidden size')

    # faiss index
    group.add_argument('--block-data-path', type=str, default=None,
                       help='Where to save/load BlockData to/from')
    group.add_argument('--embedding-path', type=str, default=None,
                       help='Where to save/load Open-Retrieval Embedding'
                        ' data to/from')

    # indexer
    group.add_argument('--indexer-batch-size', type=int, default=128,
                       help='How large of batches to use when doing indexing '
                       'jobs')
    group.add_argument('--indexer-log-interval', type=int, default=1000,
                       help='After how many batches should the indexer '
                       'report progress')
    return parser


def _add_vision_args(parser):
    group = parser.add_argument_group(title="vision")

    # general vision arguements
    group.add_argument('--num-classes', type=int, default=1000,
                       help='num of classes in vision classificaiton task')
    group.add_argument('--img-h', type=int, default=224,
                       help='Image height for vision classification task')
    group.add_argument('--img-w', type=int, default=224,
                       help='Image height for vision classification task')
    group.add_argument('--num-channels', type=int, default=3,
                       help='Number of channels in input image data')
    group.add_argument('--patch-dim', type=int, default=16,
                       help='patch dimension')
    group.add_argument('--classes-fraction', type=float, default=1.0,
                       help='training with fraction of classes.')
    group.add_argument('--data-per-class-fraction', type=float, default=1.0,
                       help='training with fraction of data per class.')
    group.add_argument('--no-data-sharding', action='store_false',
                       help='Disable data sharding.',
                       dest='data_sharding')
    group.add_argument('--head-lr-mult', type=float, default=1.0,
                       help='learning rate multiplier for head during finetuning')

    # pretraining type and backbone selection`
    group.add_argument('--vision-pretraining', action='store_true',
                       help='flag to indicate vision pretraining')
    group.add_argument('--vision-pretraining-type', type=str, default='classify',
                       choices=['classify', 'inpaint', 'dino'],
                       help='pretraining objectives')
    group.add_argument('--vision-backbone-type', type=str, default='vit',
                       choices=['vit', 'mit', 'swin'],
                       help='backbone types types')
    group.add_argument('--swin-backbone-type', type=str, default='tiny',
                       choices=['tiny', 'base', 'h3'],
                       help='pretraining objectives')
    # inpainting arguments
    group.add_argument('--mask-type', type=str, default='random',
                       choices=['random', 'row'],
                       help='mask types')
    group.add_argument('--mask-factor', type=float, default=1.0,
                       help='mask size scaling parameter')

    # dino arguments
    group.add_argument('--iter-per-epoch', type=int, default=1250,
                       help='iterations per epoch')
    group.add_argument('--dino-local-img-size', type=int, default=96,
                       help='Image size for vision classification task')
    group.add_argument('--dino-local-crops-number', type=int, default=10,
                       help='Number of local crops')
    group.add_argument('--dino-head-hidden-size', type=int, default=2048,
                       help='Hidden dimension size in dino head')
    group.add_argument('--dino-bottleneck-size', type=int, default=256,
                       help='Bottle neck dimension in dino head ')
    group.add_argument('--dino-freeze-last-layer', type=float, default=1,
                       help='Freezing last layer weights')
    group.add_argument('--dino-norm-last-layer', action='store_true',
                       help='Disable Norm in last layer.')
    group.add_argument('--dino-warmup-teacher-temp', type=float, default=0.04,
                       help='warump teacher temperature')
    group.add_argument('--dino-teacher-temp', type=float, default=0.07,
                       help='teacher temperature')
    group.add_argument('--dino-warmup-teacher-temp-epochs', type=int, default=30,
                       help='warmup teacher temperaure epochs')

    # regularization arguments
    group.add_argument('--qk-layernorm', action='store_true',
                       help='Whether to layer normalize the q and k attention embeddings.')

    return parser

def _add_moe_args(parser):
    group = parser.add_argument_group(title="moe")
    group.add_argument('--expert-model-parallel-size', type=int, default=1,
                       help='Degree of expert model parallelism.')
    group.add_argument('--num-experts', type=int, default=None,
                       help='Number of Experts in MoE (None means no MoE)')
    group.add_argument('--moe-shared-expert-intermediate-size', type=int, default=None,
                       help='Shared expert total ffn hidden size. '
                       'It should be equal to "num_shared_experts * ffn_size_of_each_shared_expert" if there are multiple shared experts. '
                       'None means no shared expert.')
    group.add_argument('--moe-shared-expert-overlap', action='store_true',
                       help='Enable overlapping between shared expert computations and dispatcher communications. '
                       'Without this, the shared epxerts execute after the routed experts. '
                       'Only effective when moe-shared-expert-intermediate-size is set.')
    group.add_argument('--moe-router-load-balancing-type', type=str,
                       choices=['aux_loss', 'sinkhorn', 'none'],
                       default='aux_loss',
                       help='Determines the load balancing strategy for the router. "aux_loss" corresponds to the load balancing loss used in GShard and SwitchTransformer, "sinkhorn" corresponds to the balancing algorithm used in S-BASE, and "none" implies no load balancing. The default is "aux_loss".')
    group.add_argument('--moe-router-topk', type=int, default=2,
                       help='Number of experts to route to for each token. The default is 2.')
    group.add_argument('--moe-router-pre-softmax', action='store_true',
                       help='Enable pre-softmax routing for MoE, which means softmax is before the top-k selection. By default, softmax is done after top-k.')
    group.add_argument('--moe-grouped-gemm', action='store_true',
                       help='When there are multiple experts per rank, launch multiple local GEMM kernels in multiple streams to improve the utilization and performance with GroupedLinear in TransformerEngine.')
    group.add_argument('--moe-aux-loss-coeff', type=float, default=0.0,
                       help='Scaling coefficient for the aux loss: a starting value of 1e-2 is recommended.')
    group.add_argument('--moe-z-loss-coeff', type=float, default=None,
                       help='Scaling coefficient for the z-loss: a starting value of 1e-3 is recommended.')
    group.add_argument('--moe-input-jitter-eps', type=float, default=None,
                       help='Add noise to the input tensor by applying jitter with a specified epsilon value.')
    group.add_argument('--moe-token-dispatcher-type', type=str,
                       choices=['allgather', 'alltoall', 'alltoall_seq'],
                       default='allgather',
                       help="The type of token dispatcher to use. The default is 'allgather'. Options are 'allgather', 'alltoall' and 'alltoall_seq'. We recommend using 'alltoall' when applying expert parallelism. For more information, please refer to the documentation in core/moe/README.")
    group.add_argument('--moe-per-layer-logging', action='store_true',
                       help='Enable per-layer logging for MoE, currently supports auxiliary loss and z loss.')
    # Token dropping arguments
    group.add_argument('--moe-expert-capacity-factor', type=float, default=None,
                       help='The capacity factor for each expert, None means no token will be dropped.')
    group.add_argument('--moe-pad-expert-input-to-capacity', action='store_true',
                       help='Pads the input for each expert to match the expert capacity length, effective only after the --moe-expert-capacity-factor is set.')
    group.add_argument('--moe-token-drop-policy', type=str, default='probs', choices=['probs', 'position'],
                       help='The policy to drop tokens. Can be either "probs" or "position". If "probs", the tokens with the lowest probabilities will be dropped. If "position", tokens at the end of each batch will be dropped.')
    group.add_argument('--moe-layer-recompute', action='store_true',
                       help='Enable checkpointing for moe_layer, should be used when memory is not sufficient.')
    group.add_argument('--moe-extended-tp', action='store_true',
                       help='Alternative to expert parallelism, all experts are sharded across TPXEP domain.')
    group.add_argument('--moe-use-upcycling', action='store_true',
                       help='Load a checkpoint of a dense model, convert it into an MoE model, and save the converted model to the path specified by --save. '
                       'Upcycling is implemented on the top of distributed checkpointing, so it supports parallel modes different from the dense model.')

    return parser

def _add_mla_args(parser):
    group = parser.add_argument_group(title="mla")
    group.add_argument('--q-lora-rank', type=int, default=None,
                       help="Rank of Query tensor's low rank representation.")
    group.add_argument('--kv-lora-rank', type=int, default=32,
                       help="Rank of Key and Value tensors' low rank representation.")
    group.add_argument('--qk-head-dim', type=int, default=128,
                       help="Dimension of the head in the QK projection. q_head_dim = qk_head_dim + qk_pos_emb_head_dim")
    group.add_argument('--qk-pos-emb-head-dim', type=int, default=64,
                       help="Dimension of the position embedding in the QK projection.")
    group.add_argument('--v-head-dim', type=int, default=128,
                       help="Dimension of the head in the V projection.")
    group.add_argument('--rotary-scaling-factor', type=float, default=1.0,
                       help="Rotary scaling factor for the rotary embeddings.")

    return parser

def _add_experimental_args(parser):
    group = parser.add_argument_group(title='experimental')

    group.add_argument('--spec', type=str, default=None, nargs='*',
                       help='Specify the <module_location function_name> pair '
                       'that returns a spec to customize a model, transformer '
                       'block, or transformer layer, depending on the use case.'
                       'To use local spec specify local as the argument.'
                       'For more details, see the model class, '
                       '`transformer_block.py`, or `transformer_layer.py`')
    group.add_argument('--hybrid-attention-ratio', type=float, default=0.0,
                       help='Ratio of attention layers to total layers, in the '
                       'range [0.0, 1.0].')
    group.add_argument('--hybrid-mlp-ratio', type=float, default=0.0,
                       help='Ratio of mlp layers to total layers, in the '
                       'range [0.0, 1.0].')
    group.add_argument('--hybrid-override-pattern', type=str, default=None,
                       help='Force a specific hybrid layer pattern. If a value'
                       'greater than 0.0 is supplied to any of the hybrid ratio'
                       'arguments, then the number of each type of layer in the'
                       'override pattern must match number in the overidden'
                       'pattern')
    group.add_argument('--yaml-cfg', type=str, default=None,
                       help = 'Config file to add additional arguments')
    return parser<|MERGE_RESOLUTION|>--- conflicted
+++ resolved
@@ -1704,9 +1704,7 @@
                                 'GPTSentencePieceTokenizer',
                                 'HuggingFaceTokenizer',
                                 'Llama2Tokenizer',
-<<<<<<< HEAD
-                                'Llama3Tokenizer',
-                                'MistralTokenizer',
+                                'TikTokenizer',
                                 'NullTokenizer',
                                 'PretrainedFromHF'],
                        help='What type of tokenizer to use.')
@@ -1714,19 +1712,12 @@
                        help='Sentencepiece tokenizer model.')
     group.add_argument('--tokenizer-name-or-path', type=str, default=None,
                           help='Pretrained tokenizer name or path')
-=======
-                                'TikTokenizer',
-                                'NullTokenizer'],
-                       help='What type of tokenizer to use.')
-    group.add_argument('--tokenizer-model', type=str, default=None,
-                       help='Sentencepiece tokenizer model.')
     group.add_argument('--tiktoken-pattern', type=str, default=None,
                        help='Which tiktoken pattern to use. Options: [v1, v2]')
     group.add_argument('--tiktoken-num-special-tokens', type=int, default=1000,
                        help='Number of special tokens in tiktoken tokenizer')
     group.add_argument('--tiktoken-special-tokens', type=str, nargs='+', default=None,
                        help='List of tiktoken special tokens, needs to have ["<unk>", "<s>", "</s>"]')
->>>>>>> db7d37b5
     group.add_argument('--reset-position-ids', action='store_true',
                        help='Reset posistion ids after end-of-document token.')
     group.add_argument('--reset-attention-mask', action='store_true',
