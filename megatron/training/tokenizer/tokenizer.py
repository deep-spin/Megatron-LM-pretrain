# Copyright (c) 2023, NVIDIA CORPORATION. All rights reserved.

"""Megatron tokenizers."""

import base64
import json
import math
import types
from abc import ABC, abstractmethod
from pathlib import Path
from typing import Dict, List, Optional

from megatron.core.datasets.megatron_tokenizer import MegatronTokenizer

from .bert_tokenization import FullTokenizer as FullBertTokenizer
from .gpt2_tokenization import GPT2Tokenizer
from megatron.training.tokenizer.multimodal_tokenizer import MultimodalTokenizer


def build_tokenizer(args, **kwargs):
    """Initialize tokenizer."""
    if args.rank == 0:
        print('> building {} tokenizer ...'.format(args.tokenizer_type), flush=True)

    # Select and instantiate the tokenizer.
    if args.tokenizer_type == 'BertWordPieceLowerCase':
        assert args.vocab_file is not None
        tokenizer = _BertWordPieceTokenizer(
            vocab_file=args.vocab_file, lower_case=True, vocab_extra_ids=args.vocab_extra_ids
        )
    elif args.tokenizer_type == 'BertWordPieceCase':
        assert args.vocab_file is not None
        tokenizer = _BertWordPieceTokenizer(
            vocab_file=args.vocab_file, lower_case=False, vocab_extra_ids=args.vocab_extra_ids
        )
    elif args.tokenizer_type == 'GPT2BPETokenizer':
        assert args.vocab_file is not None
        assert args.merge_file is not None
        tokenizer = _GPT2BPETokenizer(args.vocab_file, args.merge_file)
    elif args.tokenizer_type == 'SentencePieceTokenizer':
        assert args.tokenizer_model is not None
        tokenizer = _SentencePieceTokenizer(
            args.tokenizer_model, vocab_extra_ids=args.vocab_extra_ids
        )
    elif args.tokenizer_type == 'GPTSentencePieceTokenizer':
        assert args.tokenizer_model is not None
        tokenizer = _GPTSentencePieceTokenizer(args.tokenizer_model)
    elif args.tokenizer_type == 'HuggingFaceTokenizer':
        tokenizer = _HuggingFaceTokenizer(args.tokenizer_model, **kwargs)
    elif args.tokenizer_type == 'Llama2Tokenizer':
        assert args.tokenizer_model is not None
        tokenizer = _Llama2Tokenizer(args.tokenizer_model)
    elif args.tokenizer_type == 'TikTokenizer':
        assert args.tokenizer_model is not None
        assert args.tiktoken_pattern is not None
        assert args.tiktoken_pattern in {"v1", "v2"}
        pattern = PATTERN_TIKTOKEN if args.tiktoken_pattern == "v1" else PATTERN_TIKTOKEN_V2
        tokenizer = CustomTikTokenizer(
            path=args.tokenizer_model,
            pattern=pattern,
            vocab_size=args.vocab_size,
            num_special_tokens=args.tiktoken_num_special_tokens,
            special_tokens=args.tiktoken_special_tokens,
        )
    elif args.tokenizer_type == 'NullTokenizer':
        assert args.vocab_size is not None
        tokenizer = _NullTokenizer(args.vocab_size)
<<<<<<< HEAD
    elif args.tokenizer_type == "PretrainedFromHF":
        assert args.tokenizer_model is not None

        # prevent transformers from logging info and warnings on each rank
        import transformers
        import logging
        if args.rank == 0:
            transformers.utils.logging.set_verbosity(logging.INFO)
        else:
            # shut the warnings on replicas
            transformers.utils.logging.set_verbosity(logging.ERROR)

        if args.rank == 0:
            print(" vocab file is un-used. loading tokenizer from pre-trained model")
        tokenizer = _AutoTokenizer(args.tokenizer_model, vocab_extra_ids=args.vocab_extra_ids)
=======
    elif args.tokenizer_type == "MultimodalTokenizer":
        try:
            import transformers
        except ImportError:
            raise ImportError(
                "MultimodalTokenizer currently requires transformers library to be installed"
            )

        kwargs = dict()
        if args.tokenizer_prompt_format == "nvlm-yi-34b":
            kwargs = {
                "from_slow": True,
                "legacy": False,
                "add_bos_token": True,
            }

        # Currently, only HuggingFace tokenizers are supported.
        underlying_tokenizer = transformers.AutoTokenizer.from_pretrained(
            pretrained_model_name_or_path=args.tokenizer_model, **kwargs
        )

        tokenizer = MultimodalTokenizer(
            underlying_tokenizer,
            args.tokenizer_prompt_format,
            args.special_tokens,
            args.image_tag_type,
        )
>>>>>>> cc207f80
    else:
        raise NotImplementedError('{} tokenizer is not ' 'implemented.'.format(args.tokenizer_type))

    # Add vocab size (if not already set from a checkpoint).
    if getattr(args, "padded_vocab_size", None) is None:
        args.padded_vocab_size = _vocab_size_with_padding(tokenizer.vocab_size, args)

    return tokenizer


def _vocab_size_with_padding(orig_vocab_size, args, logging_enabled=True):
    """Pad vocab size so it is divisible by model parallel size and
    still having GPU friendly size."""

    after = orig_vocab_size
    multiple = args.make_vocab_size_divisible_by * args.tensor_model_parallel_size
    after = int(math.ceil(after / multiple) * multiple)
    if args.rank == 0 and logging_enabled:
        print(
            ' > padded vocab (size: {}) with {} dummy tokens '
            '(new size: {})'.format(orig_vocab_size, after - orig_vocab_size, after),
            flush=True,
        )
    return after


class _HuggingFaceTokenizer(MegatronTokenizer):
    def __init__(self, pretrained_model_name_or_path, **kwargs):
        super().__init__(pretrained_model_name_or_path, **kwargs)
        try:
            import transformers
        except ImportError:
            raise EnvironmentError(
                f"The transformers library must be installed to use huggingface_tokenizer_provider"
            )

        # TODO(bnorick): download tokenizer once to lustre and use force offline to make sure all tasks read it from there
        self._tokenizer = transformers.AutoTokenizer.from_pretrained(
            pretrained_model_name_or_path=pretrained_model_name_or_path, **kwargs
        )
        self._vocab = self._tokenizer.get_vocab()
        self._inv_vocab = {token_id: token for token, token_id in self._vocab.items()}

    @property
    def vocab_size(self):
        return len(self._tokenizer)

    @property
    def vocab(self):
        """Dictionary from vocab text token to id token."""
        return self._vocab

    @property
    def inv_vocab(self):
        """Dictionary from vocab id token to text token."""
        return self._inv_vocab

    @property
    def decoder(self):
        return self._inv_vocab

    def tokenize(self, text, **kwargs):
        return self._tokenizer(text, **kwargs).input_ids

    def detokenize(self, token_ids, **kwargs):
        return self._tokenizer.decode(token_ids, **kwargs)

    def offsets(self, ids: list[int], text: str) -> list[int]:
        retok_ids: "transformers.BatchEncoding" = self._tokenizer(text)
        offsets, next_start_idx = [], 0
        for i in range(len(ids)):
            span = retok_ids.token_to_chars(i)
            if span is not None:
                offsets.append(span.start)
                next_start_idx = span.end
            else:
                offsets.append(next_start_idx)
        return offsets

    @property
    def eod(self):
        return self._tokenizer.eos_token_id


class _BertWordPieceTokenizer(MegatronTokenizer):
    """Original BERT wordpiece tokenizer."""

    def __init__(self, vocab_file, lower_case=True, vocab_extra_ids=0):
        super().__init__(vocab_file, lower_case=lower_case, vocab_extra_ids=vocab_extra_ids)
        self.tokenizer = FullBertTokenizer(vocab_file, do_lower_case=lower_case)
        self.cls_id = self.tokenizer.vocab['[CLS]']
        self.sep_id = self.tokenizer.vocab['[SEP]']
        self.pad_id = self.tokenizer.vocab['[PAD]']
        self.mask_id = self.tokenizer.vocab['[MASK]']
        self._additional_special_tokens = []

        # (dsachan) Add BOS and EOS tokens
        SPECIAL_TOKENS = {'eos_token': '[EOS]', 'bos_token': '[BOS]'}
        self._bos_token = '[BOS]'
        self.add_token(self._bos_token)
        self._bos_token_id = self.vocab.get(self._bos_token)

        self._eos_token = '[EOS]'
        self.add_token(self._eos_token)
        self._eos_token_id = self.vocab.get(self._eos_token)

        # (dsachan) Add additional special tokens
        # These can be used as sentinel tokens in T5 model inputs
        additional_special_tokens = []
        additional_special_tokens.extend(
            ["<extra_id_{}>".format(i) for i in range(vocab_extra_ids)]
        )
        self.add_additional_special_tokens(additional_special_tokens)

    def add_token(self, token):
        if token not in self.vocab:
            self.inv_vocab[self.vocab_size] = token
            # self.vocab_size comes from len(vocab)
            # and it will increase as we add elements
            self.vocab[token] = self.vocab_size

    def add_additional_special_tokens(self, tokens_list):
        setattr(self, "additional_special_tokens", tokens_list)
        for value in tokens_list:
            self.add_token(value)

    @property
    def vocab_size(self):
        return self.tokenizer.vocab_size()

    @property
    def vocab(self):
        return self.tokenizer.vocab

    @property
    def inv_vocab(self):
        return self.tokenizer.inv_vocab

    def tokenize(self, text):
        text_tokens = self.tokenizer.tokenize(text)
        return self.tokenizer.convert_tokens_to_ids(text_tokens)

    def decode(self, ids):
        tokens = self.tokenizer.convert_ids_to_tokens(ids)
        return self.tokenizer.convert_tokens_to_string(tokens)

    def detokenize(self, token_ids):
        """Copy of decode() method for inference pipeline compatibility"""
        return self.decode(token_ids)

    def decode_token_ids(self, token_ids):
        tokens = self.tokenizer.convert_ids_to_tokens(token_ids)
        exclude_list = ['[PAD]', '[CLS]']
        non_pads = [t for t in tokens if t not in exclude_list]

        result = ""
        for s in non_pads:
            if s.startswith("##"):
                result += s[2:]
            else:
                result += " " + s

        return result

    @property
    def cls(self):
        return self.cls_id

    @property
    def sep(self):
        return self.sep_id

    @property
    def pad(self):
        return self.pad_id

    @property
    def mask(self):
        return self.mask_id

    @property
    def bos(self):
        """Id of the beginning of sentence token in the vocabulary."""
        return self._bos_token_id

    @property
    def eos(self):
        """Id of the end of sentence token in the vocabulary."""
        return self._eos_token_id

    @property
    def eod(self):
        """Copy of eod property for inference pipeline compatibility"""
        return self.eos

    @property
    def bos_token(self):
        """Beginning of sentence token id"""
        return self._bos_token

    @property
    def eos_token(self):
        """End of sentence token id"""
        return self._eos_token

    @property
    def additional_special_tokens(self):
        """All the additional special tokens you may want to use (list of strings)."""
        return self._additional_special_tokens

    @property
    def additional_special_tokens_ids(self):
        """Ids of all the additional special tokens in the vocabulary (list of integers)."""
        return [self.vocab.get(token) for token in self._additional_special_tokens]

    @additional_special_tokens.setter
    def additional_special_tokens(self, value):
        self._additional_special_tokens = value


class _GPT2BPETokenizer(MegatronTokenizer):
    """Original GPT2 BPE tokenizer."""

    def __init__(self, vocab_file, merge_file):
        super().__init__(vocab_file, merge_file)

        self.tokenizer = GPT2Tokenizer(
            vocab_file, merge_file, errors='replace', special_tokens=[], max_len=None
        )
        self.eod_id = self.tokenizer.encoder['<|endoftext|>']

    @property
    def vocab_size(self):
        return len(self.tokenizer.encoder)

    @property
    def vocab(self):
        return self.tokenizer.encoder

    @property
    def inv_vocab(self):
        return self.tokenizer.decoder

    def tokenize(self, text):
        return self.tokenizer.encode(text)

    def detokenize(self, token_ids):
        return self.tokenizer.decode(token_ids)

    @property
    def eod(self):
        return self.eod_id


class _SentencePieceTokenizer(MegatronTokenizer):
    """SentencePieceTokenizer-Megatron wrapper"""

    def __init__(self, model_file, vocab_extra_ids=0):
        super().__init__(model_file, vocab_extra_ids=vocab_extra_ids)

        import sentencepiece

        self.tokenizer = sentencepiece.SentencePieceProcessor(model_file=model_file)
        self._initalize(vocab_extra_ids)

    def _populate_vocab(self):
        self._vocab = {}
        self._inv_vocab = {}

        for i in range(len(self.tokenizer)):
            t = self.tokenizer.id_to_piece(i)
            self._inv_vocab[i] = t
            self._vocab[t] = i

    def _initalize(self, vocab_extra_ids):
        self._populate_vocab()
        self._special_tokens = {}
        self._inv_special_tokens = {}

        self._t5_tokens = []

        def _add_special_token(t):
            if t not in self._vocab:
                next_id = len(self._vocab)
                self._vocab[t] = next_id
                self._inv_vocab[next_id] = t
            self._special_tokens[t] = self._vocab[t]
            self._inv_special_tokens[self._vocab[t]] = t
        """
        _add_special_token('<CLS>')
        self._cls_id = self._vocab['<CLS>']
        _add_special_token('<SEP>')
        self._sep_id = self._vocab['<SEP>']
        _add_special_token('<EOD>')
        self._eod_id = self._vocab['<EOD>']
        _add_special_token('<MASK>')
        self._mask_id = self._vocab['<MASK>']
        
        pad_id = self.tokenizer.pad_id()
        try:
            pad_token = self.tokenizer.id_to_piece(pad_id)
        except IndexError:
            pad_token = '<PAD>'
        _add_special_token(pad_token)
        self._pad_id = self._vocab[pad_token]

        bos_id = self.tokenizer.bos_id()
        try:
            bos_token = self.tokenizer.id_to_piece(bos_id)
        except IndexError:
            bos_token = '<BOS>'
        _add_special_token(bos_token)
        self._bos_id = self._vocab[bos_token]

        eos_id = self.tokenizer.eos_id()
        try:
            eos_token = self.tokenizer.id_to_piece(eos_id)
        except IndexError:
            eos_token = '<EOS>'
        _add_special_token(eos_token)
        self._eos_id = self._vocab[eos_token]

        for i in range(vocab_extra_ids):
            t = "<extra_id_{}>".format(i)
            _add_special_token(t)
            self._t5_tokens += [t]
        """
        self._bos_id = self._vocab['<s>']
        self._eos_id = self._vocab['</s>']


    @property
    def vocab_size(self):
        return len(self._vocab)

    @property
    def vocab(self):
        return self._vocab

    @property
    def inv_vocab(self):
        return self._inv_vocab

    @property
    def decoder(self):
        return self._inv_vocab

    @property
    def encoder(self):
        return self._vocab

    # From:
    # https://github.com/NVIDIA/NeMo/blob/c8fa217e811d60d11d014827c7f3845ff6c99ae7/nemo/collections/common/tokenizers/sentencepiece_tokenizer.py#L89
    def tokenize(self, text):
        ids = []
        idx = 0

        while 1:
            indices = {}
            for token in self._special_tokens:
                try:
                    indices[token] = text[idx:].index(token)
                except ValueError:
                    continue
            if len(indices) == 0:
                break

            next_token = min(indices, key=indices.get)
            next_idx = idx + indices[next_token]

            ids.extend(self.tokenizer.encode_as_ids(text[idx:next_idx]))
            ids.append(self._special_tokens[next_token])
            idx = next_idx + len(next_token)

        ids.extend(self.tokenizer.encode_as_ids(text[idx:]))
        return ids

    # From:
    # https://github.com/NVIDIA/NeMo/blob/c8fa217e811d60d11d014827c7f3845ff6c99ae7/nemo/collections/common/tokenizers/sentencepiece_tokenizer.py#L125
    def detokenize(self, ids):
        text = ""
        last_i = 0

        for i, id in enumerate(ids):
            if id in self._inv_special_tokens:
                text += self.tokenizer.decode_ids(ids[last_i:i]) + " "
                text += self._inv_special_tokens[id] + " "
                last_i = i + 1

        text += self.tokenizer.decode_ids(ids[last_i:])
        return text

    def offsets(self, ids: list[int], text: str) -> list[int]:
        return [p.begin for p in self.tokenizer.decode_ids_as_immutable_proto(ids).pieces]

    @property
    def cls(self):
        return -1

    @property
    def sep(self):
        return -1

    @property
    def pad(self):
        return -1

    @property
    def bos(self):
        return self._bos_id

    @property
    def eod(self):
        return self._eos_id

    @property
    def eos(self):
        return self._eos_id

    @property
    def mask(self):
        return -1

    @property
    def additional_special_tokens_ids(self):
        return [self.vocab[k] for k in self._t5_tokens]


class _GPTSentencePieceTokenizer(_SentencePieceTokenizer):
    """SentencePieceTokenizer-Megatron wrapper"""

    def __init__(self, model_file):
        super().__init__(model_file, vocab_extra_ids=0)

    def _initalize(self, vocab_extra_ids):
        self._populate_vocab()

        self._pad_id = self.tokenizer.pad_id()
        self._bos_id = self.tokenizer.bos_id()
        self._eos_id = self.tokenizer.eos_id()

    def tokenize(self, text):
        return self.tokenizer.encode_as_ids(text)

    def detokenize(self, ids):
        return self.tokenizer.decode_ids(ids)

    @property
    def cls(self):
        return -1

    @property
    def sep(self):
        return -1

    @property
    def mask(self):
        return -1

    @property
    def eod(self):
        return self._eos_id

    @property
    def additional_special_tokens_ids(self):
        return None


class _Llama2Tokenizer(_SentencePieceTokenizer):
    """SentencePieceTokenizer-Megatron wrapper"""

    def __init__(self, model_file):
        super().__init__(model_file, vocab_extra_ids=0)

    def _initalize(self, vocab_extra_ids):
        self._populate_vocab()

        # BOS / EOS token IDs
        self.n_words: int = self.tokenizer.vocab_size()
        self.bos_id: int = self.tokenizer.bos_id()
        self.eos_id: int = self.tokenizer.eos_id()
        self.pad_id: int = self.tokenizer.pad_id()
        assert self.tokenizer.vocab_size() == self.tokenizer.get_piece_size()

    def tokenize(self, s: str, bos=True, eos=False):
        '''Default args for text completion, not chat/dialog.'''
        assert type(s) is str
        t = self.tokenizer.encode(s)
        if bos:
            t = [self.bos_id] + t
        if eos:
            t = t + [self.eos_id]
        return t

    def detokenize(self, ids):
        return self.tokenizer.decode_ids(ids)

    @property
    def cls(self):
        return -1

    @property
    def sep(self):
        return -1

    @property
    def mask(self):
        return -1

    @property
    def eod(self):
        return self.eos_id

    @property
    def additional_special_tokens_ids(self):
        return None


def reload_mergeable_ranks(path: str, max_vocab: Optional[int] = None) -> Dict[bytes, int]:
    """
    Reload our tokenizer JSON file and convert it to Tiktoken format.
    """
    from ..utils import print_rank_0  # To prevent circular import.

    assert path.endswith(".json")

    # reload vocab
    with open(path, "r") as f:
        vocab = json.load(f)
    assert isinstance(vocab, list)
    print_rank_0(f"Vocab size: {len(vocab)}")
    if max_vocab is not None:
        vocab = vocab[:max_vocab]
        print_rank_0(f"Cutting vocab to first {len(vocab)} tokens.")

    # build ranks
    ranks: Dict[bytes, int] = {}
    for i, x in enumerate(vocab):
        assert x.keys() == {"rank", "token_bytes", "token_str"}
        assert x["rank"] == i
        merge = base64.b64decode(x["token_bytes"])
        assert i >= 256 or merge == bytes([i])
        ranks[merge] = x["rank"]

    # sanity check
    assert len(ranks) == len(vocab)
    assert set(ranks.values()) == set(range(len(ranks)))

    return ranks


PATTERN_TIKTOKEN = (
    r"[^\r\n\p{L}\p{N}]?+\p{L}+|\p{N}| ?[^\s\p{L}\p{N}]++[\r\n]*|\s*[\r\n]|\s+(?!\S)|\s+"
)
PATTERN_TIKTOKEN_V2 = "[^\\r\\n\\p{L}\\p{N}]?[\\p{Lu}\\p{Lt}\\p{Lm}\\p{Lo}\\p{M}]*[\\p{Ll}\\p{Lm}\\p{Lo}\\p{M}]+|[^\\r\\n\\p{L}\\p{N}]?[\\p{Lu}\\p{Lt}\\p{Lm}\\p{Lo}\\p{M}]+[\\p{Ll}\\p{Lm}\\p{Lo}\\p{M}]*|\\p{N}| ?[^\\s\\p{L}\\p{N}]+[\\r\\n/]*|\\s*[\\r\\n]+|\\s+(?!\\S)|\\s+"


class CustomTikTokenizer(MegatronTokenizer):
    def __init__(
        self,
        path: str,
        pattern: str,
        vocab_size: Optional[int],
        num_special_tokens: int,
        special_tokens: Optional[List[str]],
    ):
        super().__init__(
            path,
            pattern=pattern,
            vocab_size=vocab_size,
            num_special_tokens=num_special_tokens,
            special_tokens=special_tokens,
        )
        import tiktoken

        from .. import print_rank_0  # To prevent circular import.

        if vocab_size is None:
            vocab_size = 2**17  # Fallback vocab size is 131072.
        self._vocab_size = vocab_size

        SPECIAL_TOKENS = ["<unk>", "<s>", "</s>"]
        if special_tokens is None:
            special_tokens = SPECIAL_TOKENS.copy()
        assert len(special_tokens) == len(
            set(special_tokens)
        ), f"Special tokens should be unique: {special_tokens}"
        assert len(special_tokens) <= num_special_tokens < self._vocab_size
        assert set(SPECIAL_TOKENS) <= set(
            special_tokens
        ), f"Custom special tokens should include {SPECIAL_TOKENS}"

        special_filler = [
            "<SPECIAL_{id}>".format(id=i) for i in range(len(special_tokens), num_special_tokens)
        ]
        if special_filler:
            print_rank_0(f"Adding special tokens {special_filler[0]}, ..., {special_filler[-1]}")
        special_tokens = special_tokens + special_filler
        assert len(set(special_tokens)) == len(special_tokens) == num_special_tokens, special_tokens
        inner_vocab_size = self._vocab_size - num_special_tokens

        token_to_id_without_special_tokens = reload_mergeable_ranks(
            path, max_vocab=inner_vocab_size
        )
        # Create space for special tokens.
        token_to_id_without_special_tokens = {
            t: i + num_special_tokens for t, i in token_to_id_without_special_tokens.items()
        }

        special_tokens = {t: i for i, t in enumerate(special_tokens)}
        self._unk_id = special_tokens["<unk>"]
        self._bos_id = special_tokens["<s>"]
        self._eos_id = special_tokens["</s>"]

        # Create tiktoken model.
        self._model = tiktoken.Encoding(
            name=Path(path).parent.name,
            pat_str=pattern,
            mergeable_ranks=token_to_id_without_special_tokens,
            special_tokens=special_tokens,
        )

        # Create final _id_to_token and _token_to_id data structures with special tokens inserted
        # into appropriate locations.
        assert set(token_to_id_without_special_tokens.keys()).isdisjoint(set(special_tokens.keys()))
        self._token_to_id = token_to_id_without_special_tokens.copy()
        self._token_to_id.update(special_tokens)
        self._id_to_token = {v: k for k, v in self._token_to_id.items()}
        assert set(range(self._vocab_size)) == set(self._id_to_token.keys())

    @property
    def bos(self) -> int:
        return self._bos_id

    @property
    def eos(self) -> int:
        return self._eos_id

    @property
    def unk(self) -> int:
        return self._unk_id

    @property
    def eod(self) -> int:
        return self._eos_id

    @property
    def vocab(self):
        return self._token_to_id

    @property
    def inv_vocab(self):
        return self._id_to_token

    def tokenize(self, s: str, bos: bool = False, eos: bool = False) -> List[int]:
        tokens = self._model.encode_ordinary(s)
        if bos:
            tokens = [self.bos, *tokens]
        if eos:
            tokens = [*tokens, self.eos]

        return tokens

    def detokenize(self, tokens: List[int]) -> str:
        return self._model.decode(tokens)

    def offsets(self, ids: list[int], text: str) -> list[int]:
        return self._model.decode_with_offsets(ids)[1]

    @property
    def vocab_size(self) -> int:
        return self._vocab_size

    @property
    def encoder(self):
        return self._token_to_id

    @property
    def decoder(self):
        return self._id_to_token


class _NullTokenizer(MegatronTokenizer):
    def __init__(self, vocab_size):
        super().__init__(None, vocab_size=vocab_size)
        self._vocab_size_without_eod = int(vocab_size)
        self._eod_id = self._vocab_size_without_eod

    def tokenize(self, text):
        return [int(x) for x in text.split(' ')]

    def detokenize(self, ids):
        text = [str(x) for x in ids]
        return ' '.join(text)

    def offsets(self, ids: list[int], text: str) -> list[int]:
        offsets, start_idx = [], 0
        for id_ in ids:
            offsets.append(start_idx)
            start_idx += 1 + len(str(id_))
        return offsets

    @property
    def vocab_size(self):
        return self._vocab_size_without_eod + 1

    @property
    def vocab(self):
        raise NotImplementedError

    @property
    def inv_vocab(self):
        raise NotImplementedError

    @property
    def cls(self):
        return -1

    @property
    def sep(self):
        return -1

    @property
    def mask(self):
        return -1

    @property
    def eod(self):
        return self._eod_id

    @property
    def additional_special_tokens_ids(self):
        return None

class _AutoTokenizer(MegatronTokenizer):
    """AutoTokenizer for Hf Pretrained model loading."""

    def __init__(self, tokenizer_name_or_path, vocab_extra_ids):
        from transformers import AutoTokenizer
        name = tokenizer_name_or_path
        super().__init__(name)
        hf_tokenizer_kwargs = {}
        if vocab_extra_ids > 0:
            # TODO @thomasw21 we might need to concatenate to a pre-existing list?
            hf_tokenizer_kwargs["additional_special_tokens"] = [f"<extra_id_{_id}>" for _id in range(vocab_extra_ids)]
        self.tokenizer = AutoTokenizer.from_pretrained(tokenizer_name_or_path, **hf_tokenizer_kwargs)
        self.encoder = self.tokenizer.get_vocab()
        self.decoder = {v: k for k, v in self.encoder.items()}

    @property
    def vocab_size(self):
        return len(self.tokenizer) # vocab_size doesn't contain additional tokens

    @property
    def vocab(self):
        # TODO @thomasw21 make sure that special tokens don't collapse with vocab tokens.
        return {
            **{special_token: self.tokenizer.convert_tokens_to_ids(special_token) for special_token in self.tokenizer.additional_special_tokens},
            **self.tokenizer.vocab,
        }

    @property
    def inv_vocab(self):
        return {v: k for k, v in self.vocab.items()}

    def tokenize(self, text):
        # HACK: this was hanging for very large inputs (>1M chars)
        # chunking it into 100k chars max seems to make it much faster
        # WARNING: this might be breaking tokenization every once in a while
        CHUNK_MAX = 100000
        if len(text) > CHUNK_MAX:
            tokens = []
            for i in range(0, len(text), CHUNK_MAX):
                tokens += self.tokenizer.encode(text[i:i+CHUNK_MAX], add_special_tokens=False)
            # add special tokens to beginning and end
            if self.tokenizer.bos_token:
                tokens = [self.tokenizer.bos_token_id] + tokens
            if self.tokenizer.eos_token_id and self.tokenizer.add_eos_token:
                tokens = tokens + [self.tokenizer.eos_token_id]
            return tokens
        else:
            return self.tokenizer.encode(text)

    def detokenize(self, token_ids):
        # extract string from HF 
        return self.tokenizer.decode(token_ids)

    @property
    def eod(self):
        # TODO @thomasw21 might conflict with <eos>
        return self.eos

    @property
    def cls(self):
        candidate = self.tokenizer.cls_token_id
        return self._check_token_candidate(candidate)

    @property
    def sep(self):
        candidate = self.tokenizer.sep_token_id
        return self._check_token_candidate(candidate)

    @property
    def pad(self):
        candidate = self.tokenizer.pad_token_id
        return self._check_token_candidate(candidate)

    @property
    def mask(self):
        candidate = self.tokenizer.mask_token_id
        return self._check_token_candidate(candidate)

    @property
    def bos(self):
        raise NotImplementedError("Missing <bos>")

    @property
    def eos(self):
        # TODO @thomasw21 might conflict with the notion of <eod>
        candidate = self.tokenizer.eos_token_id
        return self._check_token_candidate(candidate)

    @property
    def additional_special_tokens_ids(self):
        """ All the additional special tokens you may want to use (list of strings)."""
        return self.tokenizer.additional_special_tokens_ids

    @staticmethod
    def _check_token_candidate(candidate):
        if candidate is None:
            raise AttributeError("Token doesn't exist")
        return candidate<|MERGE_RESOLUTION|>--- conflicted
+++ resolved
@@ -65,23 +65,6 @@
     elif args.tokenizer_type == 'NullTokenizer':
         assert args.vocab_size is not None
         tokenizer = _NullTokenizer(args.vocab_size)
-<<<<<<< HEAD
-    elif args.tokenizer_type == "PretrainedFromHF":
-        assert args.tokenizer_model is not None
-
-        # prevent transformers from logging info and warnings on each rank
-        import transformers
-        import logging
-        if args.rank == 0:
-            transformers.utils.logging.set_verbosity(logging.INFO)
-        else:
-            # shut the warnings on replicas
-            transformers.utils.logging.set_verbosity(logging.ERROR)
-
-        if args.rank == 0:
-            print(" vocab file is un-used. loading tokenizer from pre-trained model")
-        tokenizer = _AutoTokenizer(args.tokenizer_model, vocab_extra_ids=args.vocab_extra_ids)
-=======
     elif args.tokenizer_type == "MultimodalTokenizer":
         try:
             import transformers
@@ -109,7 +92,6 @@
             args.special_tokens,
             args.image_tag_type,
         )
->>>>>>> cc207f80
     else:
         raise NotImplementedError('{} tokenizer is not ' 'implemented.'.format(args.tokenizer_type))
 
@@ -844,6 +826,8 @@
     def additional_special_tokens_ids(self):
         return None
 
+# WARNING: currently unused, but kept in case the new official HF tokenizer 
+# is bugged and we need to use this one instead
 class _AutoTokenizer(MegatronTokenizer):
     """AutoTokenizer for Hf Pretrained model loading."""
 
