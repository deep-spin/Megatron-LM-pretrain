--- conflicted
+++ resolved
@@ -1664,7 +1664,6 @@
 
     wandb_writer = get_wandb_writer()
 
-<<<<<<< HEAD
     if args.multiple_valid_sets:
         total_loss_dict=dict()
         collected_non_loss_data=dict()
@@ -1727,35 +1726,6 @@
                     wandb_writer.log({
                         '{} validation'.format(key): total_loss_dict[key].item()},
                         iteration)
-=======
-    total_loss_dict, collected_non_loss_data, timelimit = evaluate(
-        forward_step_func, data_iterator, model,
-        process_non_loss_data_func, config, verbose, non_loss_data_func)
-    # Timelimit hit during evaluation
-    if timelimit:
-        return
-    string = f' validation loss at {prefix} | '
-    for key in total_loss_dict:
-        string += '{} value: {:.6E} | '.format(key, total_loss_dict[key].item())
-        ppl = math.exp(min(20, total_loss_dict[key].item()))
-        string += '{} PPL: {:.6E} | '.format(key, ppl)
-        if writer:
-            writer.add_scalar('{} validation'.format(key),
-                              total_loss_dict[key].item(),
-                              iteration)
-            writer.add_scalar('{} validation vs samples'.format(key),
-                              total_loss_dict[key].item(),
-                              args.consumed_train_samples)
-            if args.log_validation_ppl_to_tensorboard:
-                writer.add_scalar('{} validation ppl'.format(key), ppl,
-                                  iteration)
-                writer.add_scalar('{} validation ppl vs samples'.format(key),
-                                  ppl, args.consumed_train_samples)
-            if wandb_writer and is_last_rank():
-                wandb_writer.log({
-                    '{} validation'.format(key): total_loss_dict[key].item()},
-                    iteration)
->>>>>>> cc207f80
 
     if process_non_loss_data_func is not None and writer and is_last_rank():
         process_non_loss_data_func(collected_non_loss_data, iteration, writer)
