--- conflicted
+++ resolved
@@ -55,32 +55,39 @@
     layers: List[TransformerLayerSpec] = None
 
 
+def get_block_spec(config, spec) -> TransformerBlockSpec:
+    if isinstance(spec, TransformerBlockSpec):
+        # >>>
+        from lutil import pax
+        pax("spec")
+        # <<<
+        return spec
+    elif isinsance(spec, TransformerLayerSpec):
+        num_layers = get_num_layers_to_build(config)
+        block_spec = TransformerBlockSpec([spec] * num_layers)
+        # >>>
+        from lutil import pax
+        pax("block_spec")
+        # <<<
+        return block_spec
+    else:
+        raise Exception(f"specialize for {type(spec).__name__}."
+
+
 class TransformerBlock(MegatronModule):
     """Transformer class."""
 
     def __init__(
         self,
         config: TransformerConfig,
-<<<<<<< HEAD
-        spec: TransformerBlockSpec,
-=======
-        transformer_layer_spec: ModuleSpec,
-        self_attn_mask_type=AttnMaskType.padding,
->>>>>>> 0f6032bb
+        spec: Union[TransformerBlockSpec, TransformerLayerSpec],
         post_layer_norm=True,
         pre_process=True,
         post_process=True,
     ):
         super().__init__(config=config)
 
-<<<<<<< HEAD
-        self.spec = spec
-=======
-        self.config: TransformerConfig = config
-        self.transformer_layer_spec: ModuleSpec = transformer_layer_spec
-
-        self.self_attn_mask_type = self_attn_mask_type
->>>>>>> 0f6032bb
+        self.spec = get_block_spec(config, spec)
         self.post_layer_norm = post_layer_norm
         self.pre_process = pre_process
         self.post_process = post_process
@@ -102,11 +109,7 @@
         def build_layer(spec, layer_number):
             return TransformerLayer(
                 config=self.config,
-<<<<<<< HEAD
-                spec=spec,
-=======
-                submodules=transformer_layer_spec.submodules,
->>>>>>> 0f6032bb
+                submodules=spec.submodules,
                 layer_number=layer_number,
             )
 
