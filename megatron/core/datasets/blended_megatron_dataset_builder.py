--- conflicted
+++ resolved
@@ -282,10 +282,12 @@
                             prefixes, split_spoof, sizes_per_dataset
                         )[i]
 
-<<<<<<< HEAD
                         # Build top-level dataset
                         if weights is not None and self.sizes[i] is not None:
-                            size = list(map(sum, zip(*sizes_per_dataset)))[i]
+                            size_per_dataset = list(zip(*sizes_per_dataset))[i]
+                        size = sum(size_per_dataset)
+                        if self.config.renormalize_blend_weights:
+                            weights = list(map(lambda _size: _size / size, size_per_dataset))
                         elif weights is None:
                             try:
                                 weights = [
@@ -297,23 +299,6 @@
                                 size = min(self.sizes[i], sum(weights))
                             else:
                                 size = None  # => the size will be sum(weights)
-=======
-                    # Build top-level dataset
-                    if weights is not None and self.sizes[i] is not None:
-                        size_per_dataset = list(zip(*sizes_per_dataset))[i]
-                        size = sum(size_per_dataset)
-                        if self.config.renormalize_blend_weights:
-                            weights = list(map(lambda _size: _size / size, size_per_dataset))
-                    elif weights is None:
-                        try:
-                            weights = [
-                                len(megatron_dataset) for megatron_dataset in megatron_datasets
-                            ]
-                        except TypeError:
-                            weights = [0 for _ in prefixes]
-                        if self.sizes[i] is not None:
-                            size = min(self.sizes[i], sum(weights))
->>>>>>> db7d37b5
                         else:
                             raise RuntimeError
                         blended_datasets[i] = self.build_generic_dataset(
