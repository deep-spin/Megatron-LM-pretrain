# Copyright (c) 2024, NVIDIA CORPORATION.  All rights reserved.
"""Generate text using a vision language model."""
import json
import logging
import os
import sys
from functools import partial

# Add megatron to the path.
sys.path.append(
    os.path.abspath(os.path.join(os.path.dirname(__file__), os.path.pardir, os.path.pardir))
)

import torch
import yaml
from config import EvaluationConfig
from evaluation_datasets import get_evaluation_dataset
from model import model_provider
from multimodal_args import add_multimodal_extra_args

from megatron.core import parallel_state
from megatron.core.models.vision.clip_vit_model import get_num_image_embeddings
from megatron.inference.text_generation.api import generate_and_post_process
from megatron.inference.text_generation.forward_step import ForwardStep
from megatron.inference.text_generation.communication import broadcast_int_list
from megatron.training import get_args, get_model, get_tokenizer, print_rank_0
from megatron.training.checkpointing import load_checkpoint
from megatron.training.initialize import initialize_megatron


def add_text_generation_args(parser):
    """Text generation arguments."""
    group = parser.add_argument_group(title='Vision language model text generation arguments')

    group.add_argument("--temperature", type=float, default=1.0, help='Sampling temperature.')
    group.add_argument("--top_p", type=float, default=0.0, help='Top p sampling.')
    group.add_argument("--top_k", type=int, default=0, help='Top k sampling.')
    group.add_argument(
        "--out-seq-length", type=int, default=1024, help='Length of the output generated text.'
    )
    group.add_argument("--output-path", type=str, help='Output file path')
    group.add_argument('--input-image-path', type=str, help="Input image directory")
    group.add_argument(
        '--num-partitions', type=int, default=0, help="Number of partitions for inputs."
    )
    group.add_argument('--partition-id', type=int, default=0, help="Partition index")
    group.add_argument("--gt-path", type=str, help="Optional ground truth file")
    group.add_argument(
        "--task",
        type=str,
        choices=[
            "captioning",
            "TextVQA",
            "VQAv2",
            "ChartQA",
            "MMMU",
            "VideoMME",
            "OCRBench",
            "MathVista",
            "AI2D",
        ],
        help="Generation task to run",
    )
    group.add_argument(
        "--num-samples-per-partition", type=int, default=0, help="Number of samples per partition"
    )
    group.add_argument("--config-path", type=str, help="Evaluation config file to use.")

    # Add common multimodal arguments needed for e.g. building the model.
    parser = add_multimodal_extra_args(parser)

    return parser


<<<<<<< HEAD
def _get_partition_bounds(
    total_num_samples, num_samples_per_partition, num_partitions, partition_id
):
    if num_samples_per_partition == 0:
        samples_per_partition = [
            int(x) for x in np.linspace(0, total_num_samples, num_partitions + 1)
        ]
        return samples_per_partition[partition_id], samples_per_partition[partition_id + 1]
    return num_samples_per_partition * partition_id, num_samples_per_partition * (partition_id + 1)


class VQADataset(torch.utils.data.Dataset):
    def __init__(
        self,
        input_image_path,
        gt_path,
        num_samples_per_partition,
        num_partitions,
        partition_id,
        keys,
        img_h,
        img_w,
        use_tiling,
        max_num_tiles,
        use_thumbnail,
    ):
        samples = json.load(open(gt_path, encoding='utf-8'))
        if "data" in samples:
            samples = samples["data"]

        # Optionally, process only a subset of the input files.
        if num_partitions > 0:
            lb, ub = _get_partition_bounds(
                len(samples), num_samples_per_partition, num_partitions, partition_id
            )
            samples = samples[lb:ub]

        self._keys = keys
        self._samples = samples
        self._input_image_path = input_image_path
        self._img_h = img_h
        self._img_w = img_w
        self._use_tiling = use_tiling
        self._max_num_tiles = max_num_tiles
        self._use_thumbnail = use_thumbnail

    def __len__(self):
        return len(self._samples)

    def __getitem__(self, idx):
        sample = self._samples[idx]

        img_file = "{}/{}".format(self._input_image_path, sample[self._keys["image_id"]])
        if not os.path.exists(img_file):
            img_file += ".jpg"

            if not os.path.exists(img_file):
                img_file = img_file.replace('.jpg', '.png')

        img = Image.open(img_file)
        imgs = get_visual_transform(
            img,
            self._img_h,
            self._img_w,
            self._use_tiling,
            self._max_num_tiles,
            self._use_thumbnail,
            augment=False,
        )
        tile_count = torch.tensor([len(imgs)], dtype=torch.int)

        sample_id = idx
        if "sample_id" in self._keys:
            sample_id = sample[self._keys["sample_id"]]

        metadata = ""  # Not used.

        return (
            torch.stack(imgs),
            tile_count,
            sample_id,
            sample[self._keys["question"]],
            sample[self._keys["answer"]],
            metadata,
        )


class CaptioningDataset(torch.utils.data.Dataset):
    def __init__(
        self,
        input_image_path,
        gt_path,
        num_samples_per_partition,
        num_partitions,
        partition_id,
        img_h,
        img_w,
        use_tiling,
        max_num_tiles,
        use_thumbnail,
    ):
        #image_files = sorted(glob.glob(input_image_path + "/*"))

        gts = json.load(open(gt_path))
        answers = defaultdict(list)
        image_files = list()

        for gt in gts:
            image_files.append(input_image_path + "/" + gt["image"])
            answers[gt["image"]] = gt['caption']

        image_files = sorted(image_files)

        # Optionally, process only a subset of the input files.
        if num_partitions > 0:
            lb, ub = _get_partition_bounds(
                len(image_files), num_samples_per_partition, num_partitions, partition_id
            )
            image_files = image_files[lb:ub]
            

        self._image_files = image_files
        self._answers = answers
        self._img_h = img_h
        self._img_w = img_w
        self._use_tiling = use_tiling
        self._max_num_tiles = max_num_tiles
        self._use_thumbnail = use_thumbnail

    def __len__(self):
        return len(self._image_files)

    def __getitem__(self, idx):
        img_file = self._image_files[idx]
        image_id = int(img_file.split("_")[-1].split(".")[0])

        img = Image.open(img_file)
        imgs = get_visual_transform(
            img,
            self._img_h,
            self._img_w,
            self._use_tiling,
            self._max_num_tiles,
            self._use_thumbnail,
            augment=False,
        )

        tile_count = torch.tensor([len(imgs)], dtype=torch.int)

        question = ""  # Fixed for all samples.
        metadata = ""  # Not used.

        return torch.stack(imgs), tile_count, image_id, question, self._answers[image_id], metadata


class MMMUDataset(torch.utils.data.Dataset):
    def __init__(
        self,
        input_image_path,
        num_samples_per_partition,
        num_partitions,
        partition_id,
        img_h,
        img_w,
        use_tiling,
        max_num_tiles,
        use_thumbnail,
        single_image,
    ):
        # The following downloads the MMMU dataset from HuggingFace and uses the API from the MMMU github repo to run MMMU evaluation.
        all_mmmu_datasets = []

        hf_datasets_cache = os.environ["HF_DATASETS_CACHE"]
        assert hf_datasets_cache != "", "Please set the environment variable HF_DATASETS_CACHE."

        for subject in CAT_SHORT2LONG.values():
            # Use a local copy of the dataset if exists (can be faster) or the HF one.
            if os.path.exists(input_image_path):
                subject_dataset = datasets.load_dataset(
                    os.path.join(input_image_path, subject),
                    split=datasets.Split.VALIDATION,
                    cache_dir=hf_datasets_cache,
                    verification_mode="no_checks",
                )
            else:
                subject_dataset = datasets.load_dataset(
                    "MMMU/MMMU",
                    subject,
                    split=datasets.Split.VALIDATION,
                    cache_dir=hf_datasets_cache,
                )

            all_mmmu_datasets.append(subject_dataset)

        dataset = datasets.concatenate_datasets(all_mmmu_datasets)

        dataset = [s for s in dataset if s['id'].startswith("val")]

        # Optionally, process only a subset of the input files.
        if num_partitions > 0:
            lb, ub = _get_partition_bounds(
                len(dataset), num_samples_per_partition, num_partitions, partition_id
            )
            dataset = dataset[lb:ub]

        # Using the LLaVA config from the MMMU repo.
        config = load_yaml("examples/multimodal/MMMU/mmmu/configs/llava1.5.yaml")
        for k, v in config.items():
            if isinstance(v, list):
                assert len(v) == 1, "only one value supported."
                config[k] = v[0]

        self._config = config

        self._dataset = dataset

        self._img_h = img_h
        self._img_w = img_w
        self._use_tiling = use_tiling
        self._max_num_tiles = max_num_tiles
        self._use_thumbnail = use_thumbnail
        self._single_image = single_image

    def __len__(self):
        return len(self._dataset)

    def __getitem__(self, idx):
        sample = self._dataset[idx]

        # Use the single image approach from the MMMU repo.
        if self._single_image:
            sample = process_single_sample(sample)
            sample = construct_prompt(sample, self._config)

            img = sample["image"]
            sample_imgs = get_visual_transform(
                img,
                self._img_h,
                self._img_w,
                self._use_tiling,
                self._max_num_tiles,
                self._use_thumbnail,
                augment=False,
            )
            sample_num_tiles = [len(sample_imgs)]
        else:
            sample = construct_prompt(sample, self._config)

            sample_imgs = []
            sample_num_tiles = []

            img_indices = re.findall(r"<image (\d+)", sample["final_input_prompt"])
            # If there are multiple input images, we need to avoid the number of image embeddings getting too large.
            adjusted_max_num_tiles = max(1, self._max_num_tiles // len(img_indices))

            for img_idx in img_indices:
                img_key = f"image_{img_idx}"
                img_str = f"<image {img_idx}>"

                img = sample[img_key]
                assert img is not None, f"{img_str} is in prompt but not in sample images"

                # Note: Only replace the current image tag.
                sample["final_input_prompt"] = sample["final_input_prompt"].replace(
                    img_str, "<image>", 1
                )

                imgs = get_visual_transform(
                    img,
                    self._img_h,
                    self._img_w,
                    self._use_tiling,
                    adjusted_max_num_tiles,
                    self._use_thumbnail,
                    augment=False,
                )  # List of tiles.

                sample_imgs.extend(imgs)
                sample_num_tiles.append(len(imgs))

            # Sanity check.
            for i in range(1, 8):
                assert (
                    f"<image {i}>" not in sample["final_input_prompt"]
                ), "prompt contains unhandled image tags"

        # MMMU specific metadata.
        metadata = {"question_type": sample["question_type"]}
        if sample["question_type"] == "multiple-choice":
            metadata["index2ans"] = sample["index2ans"]
            metadata["all_choices"] = sample["all_choices"]

        prompt = sample['final_input_prompt']
        if self._single_image:
            for i in range(8):
                prompt = prompt.replace(f"<image {i}>", "")
            prompt = f"<image>\n{prompt}"

        tile_count = torch.tensor(sample_num_tiles, dtype=torch.int)

        return (
            torch.stack(sample_imgs),
            tile_count,
            sample["id"],
            prompt,
            sample["answer"],
            metadata,
        )


class VideoMMMEDataset(torch.utils.data.Dataset):
    def __init__(
        self,
        input_image_path,
        gt_path,
        num_samples_per_partition,
        num_partitions,
        partition_id,
        img_h,
        img_w,
        use_tiling,
        max_num_tiles,
        use_thumbnail,
        num_frames,
    ):
        ground_truth_original = json.load(open(gt_path))
        ground_truth = []
        for gt in ground_truth_original:
            video_path = gt["url"]
            video_path = video_path.replace("https://www.youtube.com/watch?v=", "")
            video_path = video_path.replace("https://m.youtube.com/watch?v=", "")
            video_path = os.path.join(input_image_path, video_path + ".mp4")
            if not os.path.exists(video_path):
                continue
            gt["video_path"] = video_path
            ground_truth.append(gt)

        ground_truth = sorted(ground_truth, key=lambda gt: gt["video_path"])
        print_rank_0(f"Found {len(ground_truth)} videos to process.")

        if num_partitions > 0:
            start_idx, end_idx = _get_partition_bounds(
                len(ground_truth), num_samples_per_partition, num_partitions, partition_id
            )
            ground_truth = ground_truth[start_idx:end_idx]

        self._ground_truth = ground_truth
        self._img_h = img_h
        self._img_w = img_w
        self._use_tiling = use_tiling
        self._max_num_tiles = max_num_tiles
        self._use_thumbnail = use_thumbnail
        self._num_frames = num_frames

    def __len__(self):
        return len(self._ground_truth)

    def __getitem__(self, idx):
        gt = self._ground_truth[idx]

        video, _, _ = read_video(gt["video_path"], start_pts=0, end_pts=None, pts_unit='sec')
        video = video.numpy()
        selected_frames = torch.linspace(0, video.shape[0] - 1, self._num_frames).long()
        video_frames = video[selected_frames]
        if self._num_frames == 1:
            video_frames = video_frames[None]

        imgs = list(
            itertools.chain.from_iterable(
                get_visual_transform(
                    img,
                    self._img_h,
                    self._img_w,
                    self._use_tiling,
                    self._max_num_tiles,
                    self._use_thumbnail,
                    augment=False,
                )
                for img in video_frames
            )
        )

        for question in gt["questions"]:
            # Very hacky, but we essentially re-create gt holding only the
            # question of interest. This is the make this generation script
            # compatible with the Video MME evaluation script.
            question_dict = {
                "video_id": gt["video_id"],
                "duration_category": gt["duration_category"],
                "video_category": gt["video_category"],
                "video_subcategory": gt["video_subcategory"],
                "url": gt["url"],
                "questions": [question],
            }

        num_tiles = torch.tensor([len(imgs)], dtype=torch.int)

        answer = ""
        metadata = ""

        return (
            torch.stack(imgs),
            num_tiles,
            question["question_id"],
            question_dict,
            answer,
            metadata,
        )


=======
>>>>>>> 5435b4e6
def get_evaluation_dataloader(
    task,
    input_image_path,
    gt_path,
    img_h,
    img_w,
    use_tiling,
    max_num_tiles,
    use_thumbnail,
    num_samples_per_partition,
    num_partitions,
    partition_id,
    num_frames,
    num_workers,
    vision_model_type,
):
    """Build evaluation dataset."""
    dataset = get_evaluation_dataset(
        task,
        input_image_path,
        gt_path,
        img_h,
        img_w,
        use_tiling,
        max_num_tiles,
        use_thumbnail,
        num_samples_per_partition,
        num_partitions,
        partition_id,
        num_frames,
        vision_model_type,
    )

    dp_rank = parallel_state.get_data_parallel_rank()
    dp_world_size = parallel_state.get_data_parallel_world_size()

    sampler = torch.utils.data.DistributedSampler(
        dataset, shuffle=False, num_replicas=dp_world_size, rank=dp_rank
    )
    # TODO: Batched inference is not supported yet.
    dataloader = torch.utils.data.DataLoader(
        dataset, batch_size=None, num_workers=num_workers, sampler=sampler, pin_memory=True
    )

    return dataloader


def generate_samples(model, config: EvaluationConfig, print_output):
    """Text generation using a trained vision language model."""
    args = get_args()

    dataloader = get_evaluation_dataloader(
        config.task,
        config.input_image_path,
        config.gt_path,
        args.img_h,
        args.img_w,
        args.use_tiling,
        args.max_num_tiles,
        args.use_thumbnail,
        config.num_samples_per_partition,
        config.num_partitions,
        config.partition_id,
        args.num_frames,
        args.num_workers,
        args.vision_model_type,
    )

    num_img_embeddings_per_tile = get_num_image_embeddings(
        args.img_h,
        args.img_w,
        args.patch_dim,
        args.vision_model_type,
        args.disable_vision_class_token,
        1,
        args.pixel_shuffle,
        args.use_tile_tags,
    )

    for idx, (imgs, num_tiles, sample_id, question, answers, metadata) in enumerate(dataloader):
        imgs = imgs.to("cuda")
        num_tiles = num_tiles.to("cuda")

        conv = get_conversation(config.task, question)

        forward_step = partial(VLMForwardStep, num_img_embeddings_per_tile, imgs, num_tiles, args.decoder_seq_length)

        if is_first_rank():
            resp_sentences, _, _, _ = generate_and_post_process(
                model,
                forward_step=forward_step,
                prompts=[conv],
                tokens_to_generate=config.out_seq_length,
                top_k_sampling=config.top_k,
                top_p_sampling=config.top_p,
                add_BOS=False,
                temperature=config.temperature,
                random_seed=args.seed,
                detokenize_segments=False,
                data_parallel=True,
            )

            for generation in resp_sentences:
                if isinstance(sample_id, torch.Tensor):
                    sample_id = sample_id.item()

                output = {"sample_id": sample_id}

                output_name = ""
                if config.task == "captioning":
                    output_name = "caption"
                elif config.task in (
                    "TextVQA",
                    "VQAv2",
                    "ChartQA",
                    "OCRBench",
                    "MathVista",
                    "AI2D",
                ):
                    output_name = "answer"
                elif config.task in ("MMMU"):
                    output_name = "text"
                elif config.task == "VideoMME":
                    output_name = "response"
                    output = question
                else:
                    raise NotImplementedError("no output name defined for", config.task)

                prompt, generated = get_prompt_and_generated(
                    generation, args.tokenizer_prompt_format
                )
                if config.task == "VideoMME":
                    output["questions"][0][output_name] = generated
                else:
                    output[output_name] = generated
                    output["prompt"] = prompt

                if config.task == "captioning":
                    output["ground_truth"] = answers
                elif config.task in (
                    "TextVQA",
                    "VQAv2",
                    "ChartQA",
                    "OCRBench",
                    "MathVista",
                    "AI2D",
                ):
                    if isinstance(answers, str):
                        answers = [answers]
                    output["gt_answer"] = answers

                    if len(metadata) > 0:
                        output.update(metadata)
                elif config.task == "MMMU":
                    output["prediction"] = generated
                    output.update(metadata)
                else:
                    raise NotImplementedError("no output processing defined for", config.task)

                if print_output:
                    print(output)

                yield output
                idx += 1
        else:
            generate_and_post_process(
                model, forward_step=forward_step, detokenize_segments=False, data_parallel=True
            )

            idx += 1


def get_evaluation_config():
    """Get evaluation config from a config file or command-line arguments."""
    args = get_args()
    if args.config_path:
        with open(args.config_path, "r") as f:
            config_dict = yaml.safe_load(f)

        config = EvaluationConfig(**config_dict)
    else:
        config = EvaluationConfig(
            task=args.task,
            temperature=args.temperature,
            top_p=args.top_p,
            top_k=args.top_k,
            out_seq_length=args.out_seq_length,
            output_path=args.output_path,
            input_image_path=args.input_image_path,
            gt_path=args.gt_path,
            num_partitions=args.num_partitions,
            partition_id=args.partition_id,
            num_samples_per_partition=args.num_samples_per_partition,
        )

    # Default output path if not defined...
    if not config.output_path:
        os.makedirs("generated", exist_ok=True)
        config.output_path = "generated/" + args.language_model_type

    return config


def is_first_rank():
    """First tensor and pipeline parallel rank."""
    return (
        parallel_state.is_pipeline_first_stage(ignore_virtual=True)
        and parallel_state.get_tensor_model_parallel_rank() == 0
    )


def get_output_path(config, dp_rank):
    """Generation output path."""
    return (
        f"{config.output_path}-{config.task}-dprank={dp_rank}-partition={config.partition_id}.jsonl"
    )


def generate_and_write_samples(model, config, print_output=True):
    """Generate text and write to an output file."""
    dp_rank = parallel_state.get_data_parallel_rank()

    if is_first_rank():
        output_path = get_output_path(config, dp_rank)
        output_file = open(output_path, "w")
        print(f"output path: {output_file.name}")

    with torch.no_grad():
        for output in generate_samples(model, config, print_output):
            if is_first_rank():
                output_file.write(json.dumps(output) + "\n")
                output_file.flush()

    if is_first_rank():
        output_file.close()


class VLMForwardStep(ForwardStep):
    """Inference forward step for a multimodal model."""

    def __init__(
        self,
        num_img_embeddings_per_tile,
        images,
        num_tiles,
        decoder_seq_length,
        model,
        max_batch_size,
        max_sequence_length,
    ):
        """Create multimodal forward step."""
        total_num_tiles = torch.sum(num_tiles).item()
        num_img_embeddings = num_img_embeddings_per_tile * total_num_tiles

        super().__init__(model, max_batch_size, max_sequence_length + num_img_embeddings)
        self._images = images
        self._num_tiles = num_tiles
        self._num_img_embeddings = num_img_embeddings
        self.decoder_seq_length = decoder_seq_length

        self._recv_only_vision_embeds = False
        pp_rank = parallel_state.get_pipeline_model_parallel_rank()
        # Checks if the previous stage only has a vision encoder, and that the current stage has part of the LM decoder.
        # In this case, the current stage should only receive vision embeddings.
        if pp_rank > 0:
            self._recv_only_vision_embeds = parallel_state.is_inside_encoder(pp_rank - 1) and (not parallel_state.is_inside_decoder(pp_rank - 1)) and parallel_state.is_inside_decoder()

        # Checks if the current stage only has a vision encoder
        self._encoder_only = parallel_state.is_inside_encoder() and not parallel_state.is_inside_decoder()

    def _forward(self, tokens, position_ids, attention_mask):
        return self.model(
            self._images,
            tokens,
            position_ids,
            attention_mask=None,
            inference_params=self.inference_params,
            num_image_tiles=self._num_tiles,
            runtime_gather_output=True,
        )

    def __call__(self, tokens, position_ids, attention_mask):
        num_image_tokens = (tokens == self.model.image_token_index).sum().item()
        num_tokens = tokens.size(1)
        recv_buffer_seq_length = None
        if num_image_tokens > 0:
            # When there are image tokens and this stage only receives vision embeddings, adjust the recv buffer seq length to match the image embeddings sequence length.
            # If there are image tokens and this stage receives full embeddings, make sure we compensate for expansion of image tokens.
            # Note that this will set a recv_buffer_seq_length for the encoder stage, this length is irrelevant since that recv buffer is never allocated.
            if self._recv_only_vision_embeds:
                recv_buffer_seq_length = self._num_img_embeddings
            else:
                recv_buffer_seq_length = min(self._num_img_embeddings + num_tokens - num_image_tokens, self.decoder_seq_length)
        elif self._recv_only_vision_embeds:
            # If this stage only receives vision embeddings and there are no image tokens we won't run the encoder and therefore shouldn't try to recv.
            recv_buffer_seq_length = 0

        # If the pipeline stage only has a vision encoder, then it only needs to run when there are image tokens
        if not (self._encoder_only and num_image_tokens == 0):
            output = super().__call__(tokens, position_ids, attention_mask, recv_buffer_seq_length=recv_buffer_seq_length)
        else:
            output = None
        if isinstance(output, tuple):
            logits, _ = output
        else:
            logits = output

        # On the first inference iteration, we compute image tokens.
        # On every PP stage(although inference params should only matter for decoder),
        # update the sequence length offset by the number of image tokens.
        if num_tokens > 1 and num_image_tokens > 0:
            if "image_tokens_count" not in self.inference_params.key_value_memory_dict:
                self.inference_params.key_value_memory_dict["image_tokens_count"] = self._num_img_embeddings

            if self._num_img_embeddings + num_tokens - num_image_tokens > self.decoder_seq_length:
                self.inference_params.sequence_len_offset += self.decoder_seq_length - num_tokens
            else:
                self.inference_params.sequence_len_offset += (
                    self.inference_params.key_value_memory_dict["image_tokens_count"] - num_image_tokens
                )

        return logits


def get_conversation(task, question):
    """Get a conversation for a given task and evaluation question."""
    conversation = []

    # In all cases, the tokenizer adds possible header tokens for the assistant.
    if task == "captioning":
        conversation = [
            {"role": "system", "content": "Answer the questions."},
            {
                "role": "user",
                "content": "<image>\nProvide a one-sentence caption for provided image.",
            },
        ]
    elif task in ("TextVQA", "VQAv2", "ChartQA"):
        conversation = [
            {"role": "system", "content": "Answer the questions."},
            {
                "role": "user",
                "content": f"<image>\n{question}\nAnswer the question using a single word or phrase.",
            },
        ]
    elif task in ("OCRBench", "MathVista", "AI2D"):
        conversation = [
            {"role": "system", "content": "Answer the questions."},
            {"role": "user", "content": f"<image>\n{question}"},
        ]
    elif task == "MMMU":
        conversation = [
            {"role": "system", "content": "Answer the questions."},
            {"role": "user", "content": question},
        ]
    elif task == "VideoMME":
        q = (
            "Select the best answer to the following multiple-choice "
            "question based on the video. Respond with only the letter "
            "(A, B, C, or D) of the correct option.\n"
        )
        q += question["questions"][0]["question"] + "\n"
        q += question["questions"][0]["choices"][0] + "\n"
        q += question["questions"][0]["choices"][1] + "\n"
        q += question["questions"][0]["choices"][2] + "\n"
        q += question["questions"][0]["choices"][3] + "\n"

        conversation = [
            {"role": "system", "content": "Answer the questions."},
            {"role": "user", "content": f"<image>\n{question}"},
        ]

    return conversation


def get_prompt_and_generated(prompt_and_generation, prompt_format):
    """Strip prompt and other unnecessary text from generation."""
    if prompt_format == "llama3":
        splitted = prompt_and_generation.split("<|start_header_id|>assistant<|end_header_id|>\n\n")
        prompt = splitted[0]
        generated = splitted[1]
        generated = generated.split("<|eot_id|>")[0]
    elif prompt_format == "mistral":
        splitted = prompt_and_generation.split("[/INST]")
        prompt = splitted[0]
        generated = splitted[1]
        generated = generated.split("</s>")[0]
    elif prompt_format == "chatml":
        splitted = prompt_and_generation.split("<|im_start|> assistant\n")
        prompt = splitted[0]
        generated = splitted[1]
        generated = generated.split("<|im_end|>")[0]
    elif prompt_format in ("nvlm-yi-34b", "qwen2p0"):
        splitted = prompt_and_generation.split("<|im_start|>assistant\n")
        prompt = splitted[0]
        generated = splitted[1]
        generated = generated.split("<|im_end|>")[0]

    # Remove possible garbage.
    generated = generated.strip()
    generated = generated.split("\n\n")[0]
    generated = generated.split("\n")[0]

    return prompt, generated


def main():
    """Vision language model text generation."""
    initialize_megatron(extra_args_provider=add_text_generation_args)

    if torch.distributed.get_rank() == 0:
        logging.getLogger(__name__).warning(
            "Models using pipeline parallelism are not supported yet."
        )

    args = get_args()

    def wrapped_model_provider(pre_process, post_process):
        return model_provider(pre_process, post_process, parallel_output=False)

    # Set up model and load checkpoint.
    model = get_model(wrapped_model_provider, wrap_with_ddp=False)

    if args.load is not None:
        _ = load_checkpoint(model, None, None)

    model = model[0]

    model.eval()

    config = get_evaluation_config()

    generate_and_write_samples(model, config)


if __name__ == "__main__":
    main()<|MERGE_RESOLUTION|>--- conflicted
+++ resolved
@@ -72,419 +72,6 @@
     return parser
 
 
-<<<<<<< HEAD
-def _get_partition_bounds(
-    total_num_samples, num_samples_per_partition, num_partitions, partition_id
-):
-    if num_samples_per_partition == 0:
-        samples_per_partition = [
-            int(x) for x in np.linspace(0, total_num_samples, num_partitions + 1)
-        ]
-        return samples_per_partition[partition_id], samples_per_partition[partition_id + 1]
-    return num_samples_per_partition * partition_id, num_samples_per_partition * (partition_id + 1)
-
-
-class VQADataset(torch.utils.data.Dataset):
-    def __init__(
-        self,
-        input_image_path,
-        gt_path,
-        num_samples_per_partition,
-        num_partitions,
-        partition_id,
-        keys,
-        img_h,
-        img_w,
-        use_tiling,
-        max_num_tiles,
-        use_thumbnail,
-    ):
-        samples = json.load(open(gt_path, encoding='utf-8'))
-        if "data" in samples:
-            samples = samples["data"]
-
-        # Optionally, process only a subset of the input files.
-        if num_partitions > 0:
-            lb, ub = _get_partition_bounds(
-                len(samples), num_samples_per_partition, num_partitions, partition_id
-            )
-            samples = samples[lb:ub]
-
-        self._keys = keys
-        self._samples = samples
-        self._input_image_path = input_image_path
-        self._img_h = img_h
-        self._img_w = img_w
-        self._use_tiling = use_tiling
-        self._max_num_tiles = max_num_tiles
-        self._use_thumbnail = use_thumbnail
-
-    def __len__(self):
-        return len(self._samples)
-
-    def __getitem__(self, idx):
-        sample = self._samples[idx]
-
-        img_file = "{}/{}".format(self._input_image_path, sample[self._keys["image_id"]])
-        if not os.path.exists(img_file):
-            img_file += ".jpg"
-
-            if not os.path.exists(img_file):
-                img_file = img_file.replace('.jpg', '.png')
-
-        img = Image.open(img_file)
-        imgs = get_visual_transform(
-            img,
-            self._img_h,
-            self._img_w,
-            self._use_tiling,
-            self._max_num_tiles,
-            self._use_thumbnail,
-            augment=False,
-        )
-        tile_count = torch.tensor([len(imgs)], dtype=torch.int)
-
-        sample_id = idx
-        if "sample_id" in self._keys:
-            sample_id = sample[self._keys["sample_id"]]
-
-        metadata = ""  # Not used.
-
-        return (
-            torch.stack(imgs),
-            tile_count,
-            sample_id,
-            sample[self._keys["question"]],
-            sample[self._keys["answer"]],
-            metadata,
-        )
-
-
-class CaptioningDataset(torch.utils.data.Dataset):
-    def __init__(
-        self,
-        input_image_path,
-        gt_path,
-        num_samples_per_partition,
-        num_partitions,
-        partition_id,
-        img_h,
-        img_w,
-        use_tiling,
-        max_num_tiles,
-        use_thumbnail,
-    ):
-        #image_files = sorted(glob.glob(input_image_path + "/*"))
-
-        gts = json.load(open(gt_path))
-        answers = defaultdict(list)
-        image_files = list()
-
-        for gt in gts:
-            image_files.append(input_image_path + "/" + gt["image"])
-            answers[gt["image"]] = gt['caption']
-
-        image_files = sorted(image_files)
-
-        # Optionally, process only a subset of the input files.
-        if num_partitions > 0:
-            lb, ub = _get_partition_bounds(
-                len(image_files), num_samples_per_partition, num_partitions, partition_id
-            )
-            image_files = image_files[lb:ub]
-            
-
-        self._image_files = image_files
-        self._answers = answers
-        self._img_h = img_h
-        self._img_w = img_w
-        self._use_tiling = use_tiling
-        self._max_num_tiles = max_num_tiles
-        self._use_thumbnail = use_thumbnail
-
-    def __len__(self):
-        return len(self._image_files)
-
-    def __getitem__(self, idx):
-        img_file = self._image_files[idx]
-        image_id = int(img_file.split("_")[-1].split(".")[0])
-
-        img = Image.open(img_file)
-        imgs = get_visual_transform(
-            img,
-            self._img_h,
-            self._img_w,
-            self._use_tiling,
-            self._max_num_tiles,
-            self._use_thumbnail,
-            augment=False,
-        )
-
-        tile_count = torch.tensor([len(imgs)], dtype=torch.int)
-
-        question = ""  # Fixed for all samples.
-        metadata = ""  # Not used.
-
-        return torch.stack(imgs), tile_count, image_id, question, self._answers[image_id], metadata
-
-
-class MMMUDataset(torch.utils.data.Dataset):
-    def __init__(
-        self,
-        input_image_path,
-        num_samples_per_partition,
-        num_partitions,
-        partition_id,
-        img_h,
-        img_w,
-        use_tiling,
-        max_num_tiles,
-        use_thumbnail,
-        single_image,
-    ):
-        # The following downloads the MMMU dataset from HuggingFace and uses the API from the MMMU github repo to run MMMU evaluation.
-        all_mmmu_datasets = []
-
-        hf_datasets_cache = os.environ["HF_DATASETS_CACHE"]
-        assert hf_datasets_cache != "", "Please set the environment variable HF_DATASETS_CACHE."
-
-        for subject in CAT_SHORT2LONG.values():
-            # Use a local copy of the dataset if exists (can be faster) or the HF one.
-            if os.path.exists(input_image_path):
-                subject_dataset = datasets.load_dataset(
-                    os.path.join(input_image_path, subject),
-                    split=datasets.Split.VALIDATION,
-                    cache_dir=hf_datasets_cache,
-                    verification_mode="no_checks",
-                )
-            else:
-                subject_dataset = datasets.load_dataset(
-                    "MMMU/MMMU",
-                    subject,
-                    split=datasets.Split.VALIDATION,
-                    cache_dir=hf_datasets_cache,
-                )
-
-            all_mmmu_datasets.append(subject_dataset)
-
-        dataset = datasets.concatenate_datasets(all_mmmu_datasets)
-
-        dataset = [s for s in dataset if s['id'].startswith("val")]
-
-        # Optionally, process only a subset of the input files.
-        if num_partitions > 0:
-            lb, ub = _get_partition_bounds(
-                len(dataset), num_samples_per_partition, num_partitions, partition_id
-            )
-            dataset = dataset[lb:ub]
-
-        # Using the LLaVA config from the MMMU repo.
-        config = load_yaml("examples/multimodal/MMMU/mmmu/configs/llava1.5.yaml")
-        for k, v in config.items():
-            if isinstance(v, list):
-                assert len(v) == 1, "only one value supported."
-                config[k] = v[0]
-
-        self._config = config
-
-        self._dataset = dataset
-
-        self._img_h = img_h
-        self._img_w = img_w
-        self._use_tiling = use_tiling
-        self._max_num_tiles = max_num_tiles
-        self._use_thumbnail = use_thumbnail
-        self._single_image = single_image
-
-    def __len__(self):
-        return len(self._dataset)
-
-    def __getitem__(self, idx):
-        sample = self._dataset[idx]
-
-        # Use the single image approach from the MMMU repo.
-        if self._single_image:
-            sample = process_single_sample(sample)
-            sample = construct_prompt(sample, self._config)
-
-            img = sample["image"]
-            sample_imgs = get_visual_transform(
-                img,
-                self._img_h,
-                self._img_w,
-                self._use_tiling,
-                self._max_num_tiles,
-                self._use_thumbnail,
-                augment=False,
-            )
-            sample_num_tiles = [len(sample_imgs)]
-        else:
-            sample = construct_prompt(sample, self._config)
-
-            sample_imgs = []
-            sample_num_tiles = []
-
-            img_indices = re.findall(r"<image (\d+)", sample["final_input_prompt"])
-            # If there are multiple input images, we need to avoid the number of image embeddings getting too large.
-            adjusted_max_num_tiles = max(1, self._max_num_tiles // len(img_indices))
-
-            for img_idx in img_indices:
-                img_key = f"image_{img_idx}"
-                img_str = f"<image {img_idx}>"
-
-                img = sample[img_key]
-                assert img is not None, f"{img_str} is in prompt but not in sample images"
-
-                # Note: Only replace the current image tag.
-                sample["final_input_prompt"] = sample["final_input_prompt"].replace(
-                    img_str, "<image>", 1
-                )
-
-                imgs = get_visual_transform(
-                    img,
-                    self._img_h,
-                    self._img_w,
-                    self._use_tiling,
-                    adjusted_max_num_tiles,
-                    self._use_thumbnail,
-                    augment=False,
-                )  # List of tiles.
-
-                sample_imgs.extend(imgs)
-                sample_num_tiles.append(len(imgs))
-
-            # Sanity check.
-            for i in range(1, 8):
-                assert (
-                    f"<image {i}>" not in sample["final_input_prompt"]
-                ), "prompt contains unhandled image tags"
-
-        # MMMU specific metadata.
-        metadata = {"question_type": sample["question_type"]}
-        if sample["question_type"] == "multiple-choice":
-            metadata["index2ans"] = sample["index2ans"]
-            metadata["all_choices"] = sample["all_choices"]
-
-        prompt = sample['final_input_prompt']
-        if self._single_image:
-            for i in range(8):
-                prompt = prompt.replace(f"<image {i}>", "")
-            prompt = f"<image>\n{prompt}"
-
-        tile_count = torch.tensor(sample_num_tiles, dtype=torch.int)
-
-        return (
-            torch.stack(sample_imgs),
-            tile_count,
-            sample["id"],
-            prompt,
-            sample["answer"],
-            metadata,
-        )
-
-
-class VideoMMMEDataset(torch.utils.data.Dataset):
-    def __init__(
-        self,
-        input_image_path,
-        gt_path,
-        num_samples_per_partition,
-        num_partitions,
-        partition_id,
-        img_h,
-        img_w,
-        use_tiling,
-        max_num_tiles,
-        use_thumbnail,
-        num_frames,
-    ):
-        ground_truth_original = json.load(open(gt_path))
-        ground_truth = []
-        for gt in ground_truth_original:
-            video_path = gt["url"]
-            video_path = video_path.replace("https://www.youtube.com/watch?v=", "")
-            video_path = video_path.replace("https://m.youtube.com/watch?v=", "")
-            video_path = os.path.join(input_image_path, video_path + ".mp4")
-            if not os.path.exists(video_path):
-                continue
-            gt["video_path"] = video_path
-            ground_truth.append(gt)
-
-        ground_truth = sorted(ground_truth, key=lambda gt: gt["video_path"])
-        print_rank_0(f"Found {len(ground_truth)} videos to process.")
-
-        if num_partitions > 0:
-            start_idx, end_idx = _get_partition_bounds(
-                len(ground_truth), num_samples_per_partition, num_partitions, partition_id
-            )
-            ground_truth = ground_truth[start_idx:end_idx]
-
-        self._ground_truth = ground_truth
-        self._img_h = img_h
-        self._img_w = img_w
-        self._use_tiling = use_tiling
-        self._max_num_tiles = max_num_tiles
-        self._use_thumbnail = use_thumbnail
-        self._num_frames = num_frames
-
-    def __len__(self):
-        return len(self._ground_truth)
-
-    def __getitem__(self, idx):
-        gt = self._ground_truth[idx]
-
-        video, _, _ = read_video(gt["video_path"], start_pts=0, end_pts=None, pts_unit='sec')
-        video = video.numpy()
-        selected_frames = torch.linspace(0, video.shape[0] - 1, self._num_frames).long()
-        video_frames = video[selected_frames]
-        if self._num_frames == 1:
-            video_frames = video_frames[None]
-
-        imgs = list(
-            itertools.chain.from_iterable(
-                get_visual_transform(
-                    img,
-                    self._img_h,
-                    self._img_w,
-                    self._use_tiling,
-                    self._max_num_tiles,
-                    self._use_thumbnail,
-                    augment=False,
-                )
-                for img in video_frames
-            )
-        )
-
-        for question in gt["questions"]:
-            # Very hacky, but we essentially re-create gt holding only the
-            # question of interest. This is the make this generation script
-            # compatible with the Video MME evaluation script.
-            question_dict = {
-                "video_id": gt["video_id"],
-                "duration_category": gt["duration_category"],
-                "video_category": gt["video_category"],
-                "video_subcategory": gt["video_subcategory"],
-                "url": gt["url"],
-                "questions": [question],
-            }
-
-        num_tiles = torch.tensor([len(imgs)], dtype=torch.int)
-
-        answer = ""
-        metadata = ""
-
-        return (
-            torch.stack(imgs),
-            num_tiles,
-            question["question_id"],
-            question_dict,
-            answer,
-            metadata,
-        )
-
-
-=======
->>>>>>> 5435b4e6
 def get_evaluation_dataloader(
     task,
     input_image_path,
