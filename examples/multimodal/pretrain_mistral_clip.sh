--- conflicted
+++ resolved
@@ -105,16 +105,10 @@
     --lr-decay-style cosine \
     --log-interval ${LI} \
     --eval-iters 10 \
-<<<<<<< HEAD
     --eval-interval ${EVAL_INTERVAL} \
-    --tokenizer-type HuggingFaceTokenizer \
+    --tokenizer-type MultimodalTokenizer \
     --tokenizer-model ${TOKENIZER_MODEL} \
-=======
-    --eval-interval 1000 \
-    --tokenizer-type MultimodalTokenizer \
-    --tokenizer-model ${WORKSPACE}/${TOKENIZER_MODEL} \
     --tokenizer-prompt-format mistral \
->>>>>>> 5435b4e6
     --data-path ${DATA_TRAIN} \
     --prompt-path ${SOURCE}/examples/multimodal/manual_prompts.json \
     --save-interval ${SAVE_INTERVAL} \
