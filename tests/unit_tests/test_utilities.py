import os
import torch
import megatron.core.parallel_state as ps

class Utils:

    world_size = torch.cuda.device_count()
    rank = int(os.environ['LOCAL_RANK'])

    @staticmethod
    def initialize_distributed():
        if not torch.distributed.is_initialized():
            print(f'Initializing torch.distributed with rank: {Utils.rank}, world_size: {Utils.world_size}')
            torch.cuda.set_device(Utils.rank % torch.cuda.device_count())
            init_method = 'tcp://'
            master_ip = os.getenv('MASTER_ADDR', 'localhost')
            master_port = os.getenv('MASTER_PORT', '6000')
            init_method += master_ip + ':' + master_port
            torch.distributed.init_process_group(backend='nccl', world_size=Utils.world_size, rank=Utils.rank, init_method=init_method)
        
    @staticmethod
    def destroy_model_parallel():
        ps.destroy_model_parallel()
        torch.distributed.barrier()

    @staticmethod
    def initialize_model_parallel(tensor_model_parallel_size = 1, pipeline_model_parallel_size = 1, virtual_pipeline_model_parallel_size = None, pipeline_model_parallel_split_rank = None, **kwargs):
        ps.destroy_model_parallel()
<<<<<<< HEAD
        if not torch.distributed.is_initialized():
            Utils.initialize_distributed()
        ps.initialize_model_parallel(tensor_model_parallel_size, pipeline_model_parallel_size, virtual_pipeline_model_parallel_size, pipeline_model_parallel_split_rank, **kwargs)
=======
        Utils.initialize_distributed()
        ps.initialize_model_parallel(tensor_model_parallel_size, pipeline_model_parallel_size, virtual_pipeline_model_parallel_size, pipeline_model_parallel_split_rank)
>>>>>>> 803a0185
<|MERGE_RESOLUTION|>--- conflicted
+++ resolved
@@ -26,11 +26,5 @@
     @staticmethod
     def initialize_model_parallel(tensor_model_parallel_size = 1, pipeline_model_parallel_size = 1, virtual_pipeline_model_parallel_size = None, pipeline_model_parallel_split_rank = None, **kwargs):
         ps.destroy_model_parallel()
-<<<<<<< HEAD
-        if not torch.distributed.is_initialized():
-            Utils.initialize_distributed()
-        ps.initialize_model_parallel(tensor_model_parallel_size, pipeline_model_parallel_size, virtual_pipeline_model_parallel_size, pipeline_model_parallel_split_rank, **kwargs)
-=======
         Utils.initialize_distributed()
-        ps.initialize_model_parallel(tensor_model_parallel_size, pipeline_model_parallel_size, virtual_pipeline_model_parallel_size, pipeline_model_parallel_split_rank)
->>>>>>> 803a0185
+        ps.initialize_model_parallel(tensor_model_parallel_size, pipeline_model_parallel_size, virtual_pipeline_model_parallel_size, pipeline_model_parallel_split_rank, **kwargs)